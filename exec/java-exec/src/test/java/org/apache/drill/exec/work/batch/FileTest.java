--- conflicted
+++ resolved
@@ -43,12 +43,7 @@
     FSDataOutputStream out = fs.create(path);
     byte[] s = "hello world".getBytes();
     out.write(s);
-<<<<<<< HEAD
     out.hsync();
-//    out.close();
-=======
-    out.sync();
->>>>>>> b92f5996
     FSDataInputStream in = fs.open(path);
     byte[] bytes = new byte[s.length];
     in.read(bytes);
