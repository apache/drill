/*
 * Licensed to the Apache Software Foundation (ASF) under one
 * or more contributor license agreements.  See the NOTICE file
 * distributed with this work for additional information
 * regarding copyright ownership.  The ASF licenses this file
 * to you under the Apache License, Version 2.0 (the
 * "License"); you may not use this file except in compliance
 * with the License.  You may obtain a copy of the License at
 *
 * http://www.apache.org/licenses/LICENSE-2.0
 *
 * Unless required by applicable law or agreed to in writing, software
 * distributed under the License is distributed on an "AS IS" BASIS,
 * WITHOUT WARRANTIES OR CONDITIONS OF ANY KIND, either express or implied.
 * See the License for the specific language governing permissions and
 * limitations under the License.
 */
package org.apache.drill.exec.record.vector;

import static junit.framework.TestCase.fail;
import static org.junit.Assert.assertArrayEquals;
import static org.junit.Assert.assertEquals;
import static org.junit.Assert.assertTrue;

import java.nio.charset.Charset;
import java.nio.charset.StandardCharsets;

import org.apache.drill.categories.UnlikelyTest;
import org.apache.drill.categories.VectorTest;
import org.apache.drill.common.AutoCloseables;
import org.apache.drill.common.config.DrillConfig;
import org.apache.drill.common.types.TypeProtos;
import org.apache.drill.common.types.Types;
import org.apache.drill.exec.ExecTest;
import org.apache.drill.exec.exception.OversizedAllocationException;
import org.apache.drill.exec.expr.TypeHelper;
import org.apache.drill.exec.expr.holders.BitHolder;
import org.apache.drill.exec.expr.holders.IntHolder;
import org.apache.drill.exec.expr.holders.NullableFloat4Holder;
import org.apache.drill.exec.expr.holders.NullableUInt4Holder;
import org.apache.drill.exec.expr.holders.NullableVar16CharHolder;
import org.apache.drill.exec.expr.holders.NullableVarCharHolder;
import org.apache.drill.exec.expr.holders.RepeatedFloat4Holder;
import org.apache.drill.exec.expr.holders.RepeatedIntHolder;
import org.apache.drill.exec.expr.holders.RepeatedVarBinaryHolder;
import org.apache.drill.exec.expr.holders.UInt1Holder;
import org.apache.drill.exec.expr.holders.UInt4Holder;
import org.apache.drill.exec.expr.holders.VarCharHolder;
import org.apache.drill.exec.memory.BufferAllocator;
import org.apache.drill.exec.memory.RootAllocatorFactory;
import org.apache.drill.exec.proto.UserBitShared;
import org.apache.drill.exec.record.MaterializedField;
import org.apache.drill.exec.vector.BaseValueVector;
import org.apache.drill.exec.vector.BitVector;
import org.apache.drill.exec.vector.NullableFloat4Vector;
import org.apache.drill.exec.vector.NullableUInt4Vector;
import org.apache.drill.exec.vector.NullableVarCharVector;
import org.apache.drill.exec.vector.RepeatedIntVector;
import org.apache.drill.exec.vector.UInt4Vector;
import org.apache.drill.exec.vector.ValueVector;
import org.apache.drill.exec.vector.VarCharVector;
import org.apache.drill.exec.vector.VariableWidthVector;
import org.apache.drill.exec.vector.complex.ListVector;
import org.apache.drill.exec.vector.complex.MapVector;
import org.apache.drill.exec.vector.complex.RepeatedListVector;
import org.apache.drill.exec.vector.complex.RepeatedMapVector;
import org.apache.drill.shaded.guava.com.google.common.base.Preconditions;
import org.apache.drill.shaded.guava.com.google.common.collect.ImmutableMap;
import org.junit.After;
import org.junit.Before;
import org.junit.Test;
import org.junit.experimental.categories.Category;

import io.netty.buffer.DrillBuf;

@Category(VectorTest.class)
public class TestValueVector extends ExecTest {

  private final static String EMPTY_SCHEMA_PATH = "";

  private DrillConfig drillConfig;
  private BufferAllocator allocator;

  @Before
  public void init() {
    drillConfig = DrillConfig.create();
    allocator = RootAllocatorFactory.newRoot(drillConfig);
  }

  private final static Charset utf8Charset = StandardCharsets.UTF_8;
<<<<<<< HEAD
  private final static byte[] STR1 = new String("AAAAA1").getBytes(utf8Charset);
  private final static byte[] STR2 = new String("BBBBBBBBB2").getBytes(utf8Charset);
  private final static byte[] STR3 = new String("CCCC3").getBytes(utf8Charset);
=======
  private final static byte[] STR1 = "AAAAA1".getBytes(utf8Charset);
  private final static byte[] STR2 = "BBBBBBBBB2".getBytes(utf8Charset);
  private final static byte[] STR3 = "CCCC3".getBytes(utf8Charset);
>>>>>>> e6868897

  @After
  public void terminate() throws Exception {
    allocator.close();
  }

  @Test(expected = OversizedAllocationException.class)
  @Category(UnlikelyTest.class)
  public void testFixedVectorReallocation() {
    final MaterializedField field = MaterializedField.create(EMPTY_SCHEMA_PATH, UInt4Holder.TYPE);
    final UInt4Vector vector = new UInt4Vector(field, allocator);
    // edge case 1: buffer size = max value capacity
    final int expectedValueCapacity = BaseValueVector.MAX_ALLOCATION_SIZE / 4;
    try {
      vector.allocateNew(expectedValueCapacity);
      assertEquals(expectedValueCapacity, vector.getValueCapacity());
      vector.reAlloc();
      assertEquals(expectedValueCapacity * 2, vector.getValueCapacity());
    } finally {
      vector.close();
    }

    // common case: value count < max value capacity
    try {
      vector.allocateNew(BaseValueVector.MAX_ALLOCATION_SIZE / 8);
      vector.reAlloc(); // value allocation reaches to MAX_VALUE_ALLOCATION
      vector.reAlloc(); // this should throw an IOOB
    } finally {
      vector.close();
    }
  }

  @Test(expected = OversizedAllocationException.class)
  @Category(UnlikelyTest.class)
  public void testBitVectorReallocation() {
    final MaterializedField field = MaterializedField.create(EMPTY_SCHEMA_PATH, UInt4Holder.TYPE);
    final BitVector vector = new BitVector(field, allocator);
    // edge case 1: buffer size ~ max value capacity
    final int expectedValueCapacity = 1 << 29;
    try {
      vector.allocateNew(expectedValueCapacity);
      assertEquals(expectedValueCapacity, vector.getValueCapacity());
      vector.reAlloc();
      assertEquals(expectedValueCapacity * 2, vector.getValueCapacity());
    } finally {
      vector.close();
    }

    // common: value count < MAX_VALUE_ALLOCATION
    try {
      vector.allocateNew(expectedValueCapacity);
      for (int i = 0; i < 3; i++) {
        vector.reAlloc(); // expand buffer size
      }
      assertEquals(Integer.MAX_VALUE, vector.getValueCapacity());
      vector.reAlloc(); // buffer size ~ max allocation
      assertEquals(Integer.MAX_VALUE, vector.getValueCapacity());
      vector.reAlloc(); // overflow
    } finally {
      vector.close();
    }
  }

  @Test(expected = OversizedAllocationException.class)
  @Category(UnlikelyTest.class)
  public void testVariableVectorReallocation() {
    final MaterializedField field = MaterializedField.create(EMPTY_SCHEMA_PATH, UInt4Holder.TYPE);
    final VarCharVector vector = new VarCharVector(field, allocator);
    // edge case 1: value count = MAX_VALUE_ALLOCATION
    final int expectedAllocationInBytes = BaseValueVector.MAX_ALLOCATION_SIZE;
    final int expectedOffsetSize = 10;
    try {
      vector.allocateNew(expectedAllocationInBytes, 10);
      assertTrue(expectedOffsetSize <= vector.getValueCapacity());
      assertTrue(expectedAllocationInBytes <= vector.getBuffer().capacity());
      vector.reAlloc();
      assertTrue(expectedOffsetSize * 2 <= vector.getValueCapacity());
      assertTrue(expectedAllocationInBytes * 2 <= vector.getBuffer().capacity());
    } finally {
      vector.close();
    }

    // common: value count < MAX_VALUE_ALLOCATION
    try {
      vector.allocateNew(BaseValueVector.MAX_ALLOCATION_SIZE / 2, 0);
      vector.reAlloc(); // value allocation reaches to MAX_VALUE_ALLOCATION
      vector.reAlloc(); // this tests if it overflows
    } finally {
      vector.close();
    }
  }

  @Test
  public void testFixedType() {
    final MaterializedField field = MaterializedField.create(EMPTY_SCHEMA_PATH, UInt4Holder.TYPE);

    // Create a new value vector for 1024 integers.
    try (final UInt4Vector vector = new UInt4Vector(field, allocator)) {
      final UInt4Vector.Mutator m = vector.getMutator();
      vector.allocateNew(1024);

      // Put and set a few values
      m.setSafe(0, 100);
      m.setSafe(1, 101);
      m.setSafe(100, 102);
      m.setSafe(1022, 103);
      m.setSafe(1023, 104);

      final UInt4Vector.Accessor accessor = vector.getAccessor();
      assertEquals(100, accessor.get(0));
      assertEquals(101, accessor.get(1));
      assertEquals(102, accessor.get(100));
      assertEquals(103, accessor.get(1022));
      assertEquals(104, accessor.get(1023));
    }
  }

  @Test
  public void testNullableVarLen2() {
    final MaterializedField field = MaterializedField.create(EMPTY_SCHEMA_PATH, NullableVarCharHolder.TYPE);

    // Create a new value vector for 1024 integers.
    try (final NullableVarCharVector vector = new NullableVarCharVector(field, allocator)) {
      final NullableVarCharVector.Mutator m = vector.getMutator();
      vector.allocateNew(1024 * 10, 1024);

      m.set(0, STR1);
      m.set(1, STR2);
      m.set(2, STR3);

      // Check the sample strings.
      final NullableVarCharVector.Accessor accessor = vector.getAccessor();
      assertArrayEquals(STR1, accessor.get(0));
      assertArrayEquals(STR2, accessor.get(1));
      assertArrayEquals(STR3, accessor.get(2));

      // Ensure null value throws.
      boolean b = false;
      try {
        vector.getAccessor().get(3);
      } catch (IllegalStateException e) {
        b = true;
      } finally {
        assertTrue(b);
      }
    }
  }

  private static DrillBuf combineBuffers(final BufferAllocator allocator, final DrillBuf[] buffers) {
    // find the total size we'll need
    int size = 0;
    for(final DrillBuf buffer : buffers) {
      size += buffer.readableBytes();
    }

    // create the new buffer
    final DrillBuf newBuf = allocator.buffer(size);
    final DrillBuf writeBuf = newBuf;
    for(final DrillBuf buffer : buffers) {
      final DrillBuf readBuf = (DrillBuf) buffer.slice();
      final int nBytes = readBuf.readableBytes();
      final byte[] bytes = new byte[nBytes];
      readBuf.readBytes(bytes);
      writeBuf.writeBytes(bytes);
    }

    return newBuf;
  }

  @Test
  public void testRepeatedIntVector() {
    final MaterializedField field = MaterializedField.create(EMPTY_SCHEMA_PATH, RepeatedIntHolder.TYPE);

    // Create a new value vector.
    final RepeatedIntVector vector1 = new RepeatedIntVector(field, allocator);

    // Populate the vector.
    final int[] values = {2, 3, 5, 7, 11, 13, 17, 19, 23, 27}; // some tricksy primes
    final int nRecords = 7;
    final int nElements = values.length;
    vector1.allocateNew(nRecords, nRecords * nElements);
    final RepeatedIntVector.Mutator mutator = vector1.getMutator();
    for(int recordIndex = 0; recordIndex < nRecords; ++recordIndex) {
      mutator.startNewValue(recordIndex);
      for(int elementIndex = 0; elementIndex < nElements; ++elementIndex) {
        mutator.add(recordIndex, recordIndex * values[elementIndex]);
      }
    }
    mutator.setValueCount(nRecords);

    // Verify the contents.
    final RepeatedIntVector.Accessor accessor1 = vector1.getAccessor();
    assertEquals(nRecords, accessor1.getValueCount());
    for(int recordIndex = 0; recordIndex < nRecords; ++recordIndex) {
      for(int elementIndex = 0; elementIndex < nElements; ++elementIndex) {
        final int value = accessor1.get(recordIndex, elementIndex);
        assertEquals(recordIndex * values[elementIndex], value);
      }
    }

/* TODO(cwestin)
the interface to load has changed
    // Serialize, reify, and verify.
    final DrillBuf[] buffers1 = vector1.getBuffers(false);
    final DrillBuf buffer1 = combineBuffers(allocator, buffers1);
    final RepeatedIntVector vector2 = new RepeatedIntVector(field, allocator);
    vector2.load(nRecords, nRecords * nElements, buffer1);

    final RepeatedIntVector.Accessor accessor2 = vector2.getAccessor();
    for(int recordIndex = 0; recordIndex < nRecords; ++recordIndex) {
      for(int elementIndex = 0; elementIndex < nElements; ++elementIndex) {
        final int value = accessor2.get(recordIndex, elementIndex);
        assertEquals(accessor1.get(recordIndex,  elementIndex), value);
      }
    }
*/

    vector1.close();
/* TODO(cwestin)
    vector2.close();
    buffer1.release();
*/
  }

  @Test
  public void testVarCharVectorLoad() {
    final MaterializedField field = MaterializedField.create(EMPTY_SCHEMA_PATH, VarCharHolder.TYPE);

    // Create a new value vector for 1024 variable length strings.
    final VarCharVector vector1 = new VarCharVector(field, allocator);
    final VarCharVector.Mutator mutator = vector1.getMutator();
    vector1.allocateNew(1024 * 10, 1024);

    // Populate the vector.
    final StringBuilder stringBuilder = new StringBuilder();
    final int valueCount = 10;
    for(int i = 0; i < valueCount; ++i) {
      stringBuilder.append('x');
      mutator.setSafe(i, stringBuilder.toString().getBytes(utf8Charset));
    }
    mutator.setValueCount(valueCount);
    assertEquals(valueCount, vector1.getAccessor().getValueCount());

    // Combine the backing buffers so we can load them into a new vector.
    final DrillBuf[] buffers1 = vector1.getBuffers(false);
    final DrillBuf buffer1 = combineBuffers(allocator, buffers1);
    final VarCharVector vector2 = new VarCharVector(field, allocator);
    vector2.load(vector1.getMetadata(), buffer1);

    // Check the contents of the new vector.
    final VarCharVector.Accessor accessor = vector2.getAccessor();
    stringBuilder.setLength(0);
    for(int i = 0; i < valueCount; ++i) {
      stringBuilder.append('x');
      final Object object = accessor.getObject(i);
      assertEquals(stringBuilder.toString(), object.toString());
    }

    vector1.close();
    vector2.close();
    buffer1.release();
  }

  @Test
  public void testNullableVarCharVectorLoad() {
    final MaterializedField field = MaterializedField.create(EMPTY_SCHEMA_PATH, NullableVarCharHolder.TYPE);

    // Create a new value vector for 1024 nullable variable length strings.
    final NullableVarCharVector vector1 = new NullableVarCharVector(field, allocator);
    final NullableVarCharVector.Mutator mutator = vector1.getMutator();
    vector1.allocateNew(1024 * 10, 1024);

    // Populate the vector.
    final StringBuilder stringBuilder = new StringBuilder();
    final int valueCount = 10;
    for(int i = 0; i < valueCount; ++i) {
      stringBuilder.append('x');
      mutator.set(i, stringBuilder.toString().getBytes(utf8Charset));
    }

    // Check the contents.
    final NullableVarCharVector.Accessor accessor1 = vector1.getAccessor();
    stringBuilder.setLength(0);
    for(int i = 0; i < valueCount; ++i) {
      stringBuilder.append('x');
      final Object object = accessor1.getObject(i);
      assertEquals(stringBuilder.toString(), object.toString());
    }

    mutator.setValueCount(valueCount);
    assertEquals(valueCount, vector1.getAccessor().getValueCount());

    // Still ok after setting value count?
    stringBuilder.setLength(0);
    for(int i = 0; i < valueCount; ++i) {
      stringBuilder.append('x');
      final Object object = accessor1.getObject(i);
      assertEquals(stringBuilder.toString(), object.toString());
    }

    // Combine into a single buffer so we can load it into a new vector.
    final DrillBuf[] buffers1 = vector1.getBuffers(false);
    final DrillBuf buffer1 = combineBuffers(allocator, buffers1);
    final NullableVarCharVector vector2 = new NullableVarCharVector(field, allocator);
    vector2.load(vector1.getMetadata(), buffer1);

    // Check the vector's contents.
    final NullableVarCharVector.Accessor accessor2 = vector2.getAccessor();
    stringBuilder.setLength(0);
    for(int i = 0; i < valueCount; ++i) {
      stringBuilder.append('x');
      final Object object = accessor2.getObject(i);
      assertEquals(stringBuilder.toString(), object.toString());
    }

    vector1.close();
    vector2.close();
    buffer1.release();
  }

  @Test
  public void testNullableFixedType() {
    final MaterializedField field = MaterializedField.create(EMPTY_SCHEMA_PATH, NullableUInt4Holder.TYPE);

    // Create a new value vector for 1024 integers.
    try (final NullableUInt4Vector vector = new NullableUInt4Vector(field, allocator)) {
      final NullableUInt4Vector.Mutator m = vector.getMutator();
      vector.allocateNew(1024);

      // Put and set a few values
      m.set(0, 100);
      m.set(1, 101);
      m.set(100, 102);
      m.set(1022, 103);
      m.set(1023, 104);

      final NullableUInt4Vector.Accessor accessor = vector.getAccessor();
      assertEquals(100, accessor.get(0));
      assertEquals(101, accessor.get(1));
      assertEquals(102, accessor.get(100));
      assertEquals(103, accessor.get(1022));
      assertEquals(104, accessor.get(1023));

      // Ensure null values throw
      {
        boolean b = false;
        try {
          accessor.get(3);
        } catch (IllegalStateException e) {
          b = true;
        } finally {
          assertTrue(b);
        }
      }

      vector.allocateNew(2048);
      {
        boolean b = false;
        try {
          accessor.get(0);
        } catch (IllegalStateException e) {
          b = true;
        } finally {
          assertTrue(b);
        }
      }

      m.set(0, 100);
      m.set(1, 101);
      m.set(100, 102);
      m.set(1022, 103);
      m.set(1023, 104);
      assertEquals(100, accessor.get(0));
      assertEquals(101, accessor.get(1));
      assertEquals(102, accessor.get(100));
      assertEquals(103, accessor.get(1022));
      assertEquals(104, accessor.get(1023));

      // Ensure null values throw.
      {
        boolean b = false;
        try {
          vector.getAccessor().get(3);
        } catch (IllegalStateException e) {
          b = true;
        } finally {
          assertTrue(b);
        }
      }
    }
  }

  @Test
  public void testNullableFloat() {
    final MaterializedField field = MaterializedField.create(EMPTY_SCHEMA_PATH, NullableFloat4Holder.TYPE);

    // Create a new value vector for 1024 integers
    try (final NullableFloat4Vector vector = (NullableFloat4Vector) TypeHelper.getNewVector(field, allocator)) {
      final NullableFloat4Vector.Mutator m = vector.getMutator();
      vector.allocateNew(1024);

      // Put and set a few values.
      m.set(0, 100.1f);
      m.set(1, 101.2f);
      m.set(100, 102.3f);
      m.set(1022, 103.4f);
      m.set(1023, 104.5f);

      final NullableFloat4Vector.Accessor accessor = vector.getAccessor();
      assertEquals(100.1f, accessor.get(0), 0);
      assertEquals(101.2f, accessor.get(1), 0);
      assertEquals(102.3f, accessor.get(100), 0);
      assertEquals(103.4f, accessor.get(1022), 0);
      assertEquals(104.5f, accessor.get(1023), 0);

      // Ensure null values throw.
      {
        boolean b = false;
        try {
          vector.getAccessor().get(3);
        } catch (IllegalStateException e) {
          b = true;
        } finally {
          assertTrue(b);
        }
      }

      vector.allocateNew(2048);
      {
        boolean b = false;
        try {
          accessor.get(0);
        } catch (IllegalStateException e) {
          b = true;
        } finally {
          assertTrue(b);
        }
      }
    }
  }

  @Test
  public void testBitVector() {
    final MaterializedField field = MaterializedField.create(EMPTY_SCHEMA_PATH, BitHolder.TYPE);

    // Create a new value vector for 1024 integers
    try (final BitVector vector = new BitVector(field, allocator)) {
      final BitVector.Mutator m = vector.getMutator();
      vector.allocateNew(1024);

      // Put and set a few values
      m.set(0, 1);
      m.set(1, 0);
      m.set(100, 0);
      m.set(1022, 1);
      m.setValueCount(1023);

      final BitVector.Accessor accessor = vector.getAccessor();
      assertEquals(1, accessor.get(0));
      assertEquals(0, accessor.get(1));
      assertEquals(0, accessor.get(100));
      assertEquals(1, accessor.get(1022));

      // test setting the same value twice
      m.set(0, 1);
      m.set(0, 1);
      m.set(1, 0);
      m.set(1, 0);
      m.setValueCount(2);
      assertEquals(1, accessor.get(0));
      assertEquals(0, accessor.get(1));

      // test toggling the values
      m.set(0, 0);
      m.set(1, 1);
      m.setValueCount(2);
      assertEquals(0, accessor.get(0));
      assertEquals(1, accessor.get(1));

      // Ensure unallocated space returns 0
      assertEquals(0, accessor.get(3));
    }
  }

  @Test
  public void testReAllocNullableFixedWidthVector() {
    final MaterializedField field = MaterializedField.create(EMPTY_SCHEMA_PATH, NullableFloat4Holder.TYPE);

    // Create a new value vector for 1024 integers
    try (final NullableFloat4Vector vector = (NullableFloat4Vector) TypeHelper.getNewVector(field, allocator)) {
      final NullableFloat4Vector.Mutator m = vector.getMutator();
      vector.allocateNew(1024);

      assertEquals(1024, vector.getValueCapacity());

      // Put values in indexes that fall within the initial allocation
      m.setSafe(0, 100.1f);
      m.setSafe(100, 102.3f);
      m.setSafe(1023, 104.5f);

      // Now try to put values in space that falls beyond the initial allocation
      m.setSafe(2000, 105.5f);

      // Check valueCapacity is more than initial allocation
      assertEquals(1024 * 2, vector.getValueCapacity());

      final NullableFloat4Vector.Accessor accessor = vector.getAccessor();
      assertEquals(100.1f, accessor.get(0), 0);
      assertEquals(102.3f, accessor.get(100), 0);
      assertEquals(104.5f, accessor.get(1023), 0);
      assertEquals(105.5f, accessor.get(2000), 0);

      // Set the valueCount to be more than valueCapacity of current allocation. This is possible for NullableValueVectors
      // as we don't call setSafe for null values, but we do call setValueCount when all values are inserted into the
      // vector
      m.setValueCount(vector.getValueCapacity() + 200);
    }
  }

  @Test
  public void testReAllocNullableVariableWidthVector() {
    final MaterializedField field = MaterializedField.create(EMPTY_SCHEMA_PATH, NullableVarCharHolder.TYPE);

    // Create a new value vector for 1024 integers
    try (final NullableVarCharVector vector = (NullableVarCharVector) TypeHelper.getNewVector(field, allocator)) {
      final NullableVarCharVector.Mutator m = vector.getMutator();
      vector.allocateNew();

      int initialCapacity = vector.getValueCapacity();

      // Put values in indexes that fall within the initial allocation
      m.setSafe(0, STR1, 0, STR1.length);
      m.setSafe(initialCapacity - 1, STR2, 0, STR2.length);

      // Now try to put values in space that falls beyond the initial allocation
      m.setSafe(initialCapacity + 200, STR3, 0, STR3.length);

      // Check valueCapacity is more than initial allocation
      assertEquals((initialCapacity + 1) * 2 - 1, vector.getValueCapacity());

      final NullableVarCharVector.Accessor accessor = vector.getAccessor();
      assertArrayEquals(STR1, accessor.get(0));
      assertArrayEquals(STR2, accessor.get(initialCapacity - 1));
      assertArrayEquals(STR3, accessor.get(initialCapacity + 200));

      // Set the valueCount to be more than valueCapacity of current allocation. This is possible for NullableValueVectors
      // as we don't call setSafe for null values, but we do call setValueCount when the current batch is processed.
      m.setValueCount(vector.getValueCapacity() + 200);
    }
  }

  @Test
  public void testVVInitialCapacity() throws Exception {
    final MaterializedField[] fields = new MaterializedField[9];
    final ValueVector[] valueVectors = new ValueVector[9];

    fields[0] = MaterializedField.create(EMPTY_SCHEMA_PATH, BitHolder.TYPE);
    fields[1] = MaterializedField.create(EMPTY_SCHEMA_PATH, IntHolder.TYPE);
    fields[2] = MaterializedField.create(EMPTY_SCHEMA_PATH, VarCharHolder.TYPE);
    fields[3] = MaterializedField.create(EMPTY_SCHEMA_PATH, NullableVar16CharHolder.TYPE);
    fields[4] = MaterializedField.create(EMPTY_SCHEMA_PATH, RepeatedFloat4Holder.TYPE);
    fields[5] = MaterializedField.create(EMPTY_SCHEMA_PATH, RepeatedVarBinaryHolder.TYPE);

    fields[6] = MaterializedField.create(EMPTY_SCHEMA_PATH, MapVector.TYPE);
    fields[6].addChild(fields[0] /*bit*/);
    fields[6].addChild(fields[2] /*varchar*/);

    fields[7] = MaterializedField.create(EMPTY_SCHEMA_PATH, RepeatedMapVector.TYPE);
    fields[7].addChild(fields[1] /*int*/);
    fields[7].addChild(fields[3] /*optional var16char*/);

    fields[8] = MaterializedField.create(EMPTY_SCHEMA_PATH, RepeatedListVector.TYPE);
    fields[8].addChild(fields[1] /*int*/);

    final int initialCapacity = 1024;

    try {
      for (int i = 0; i < valueVectors.length; i++) {
        valueVectors[i] = TypeHelper.getNewVector(fields[i], allocator);
        valueVectors[i].setInitialCapacity(initialCapacity);
        valueVectors[i].allocateNew();
      }

      for (int i = 0; i < valueVectors.length; i++) {
        final ValueVector vv = valueVectors[i];
        final int vvCapacity = vv.getValueCapacity();

        // this can't be equality because Nullables will be allocated using power of two sized buffers (thus need 1025
        // spots in one vector > power of two is 2048, available capacity will be 2048 => 2047)
        assertTrue(String.format("Incorrect value capacity for %s [%d]", vv.getField(), vvCapacity),
            initialCapacity <= vvCapacity);
      }
    } finally {
      AutoCloseables.close(valueVectors);
    }
  }

  protected interface VectorVerifier {
    void verify(ValueVector vector) throws Exception;
  }

  protected static class ChildVerifier implements VectorVerifier {
    public final TypeProtos.MajorType[] types;

    public ChildVerifier(TypeProtos.MajorType... childTypes) {
      this.types = Preconditions.checkNotNull(childTypes);
    }

    @Override
    public void verify(ValueVector vector) throws Exception {
      final String hint = String.format("%s failed the test case", vector.getClass().getSimpleName());

      final UserBitShared.SerializedField metadata = vector.getMetadata();
      final int actual = metadata.getChildCount();
      assertEquals(hint, types.length, actual);

      for (int i = 0; i < types.length; i++) {
        final UserBitShared.SerializedField child = metadata.getChild(i);

        assertEquals(hint, types[i], child.getMajorType());
      }
    }
  }

  /**
   * Convenience method that allows running tests on various {@link ValueVector vector} instances.
   *
   * @param test test function to execute
   */
  private void testVectors(VectorVerifier test) throws Exception {
    final MaterializedField[] fields = {
        MaterializedField.create(EMPTY_SCHEMA_PATH, UInt4Holder.TYPE),
        MaterializedField.create(EMPTY_SCHEMA_PATH, BitHolder.TYPE),
        MaterializedField.create(EMPTY_SCHEMA_PATH, VarCharHolder.TYPE),
        MaterializedField.create(EMPTY_SCHEMA_PATH, NullableVarCharHolder.TYPE),
        MaterializedField.create(EMPTY_SCHEMA_PATH, RepeatedListVector.TYPE),
        MaterializedField.create(EMPTY_SCHEMA_PATH, MapVector.TYPE),
        MaterializedField.create(EMPTY_SCHEMA_PATH, RepeatedMapVector.TYPE)
    };

    final ValueVector[] vectors = {
        new UInt4Vector(fields[0], allocator),
        new BitVector(fields[1], allocator),
        new VarCharVector(fields[2], allocator),
        new NullableVarCharVector(fields[3], allocator),
        new RepeatedListVector(fields[4], allocator, null),
        new MapVector(fields[5], allocator, null),
        new RepeatedMapVector(fields[6], allocator, null)
    };

    try {
      for (final ValueVector vector : vectors) {
        test.verify(vector);
      }
    } finally {
      AutoCloseables.close(vectors);
    }
  }

  @Test
  public void testVectorMetadataIsAccurate() throws Exception {
    final VectorVerifier noChild = new ChildVerifier();
    final VectorVerifier offsetChild = new ChildVerifier(UInt4Holder.TYPE);

    final ImmutableMap.Builder<Class<? extends ValueVector>, VectorVerifier> builder = ImmutableMap.builder();
    builder.put(UInt4Vector.class, noChild);
    builder.put(BitVector.class, noChild);
    builder.put(VarCharVector.class, offsetChild);
    builder.put(NullableVarCharVector.class, new ChildVerifier(UInt1Holder.TYPE, Types.optional(TypeProtos.MinorType.VARCHAR)));
    builder.put(RepeatedListVector.class, new ChildVerifier(UInt4Holder.TYPE, Types.LATE_BIND_TYPE));
    builder.put(MapVector.class, noChild);
    builder.put(RepeatedMapVector.class, offsetChild);
    final ImmutableMap<Class<? extends ValueVector>, VectorVerifier> children = builder.build();

    testVectors(new VectorVerifier() {

      @Override
      public void verify(ValueVector vector) throws Exception {

        final Class<?> klazz = vector.getClass();
        final VectorVerifier verifier = children.get(klazz);
        verifier.verify(vector);
      }
    });
  }

  @Test
  public void testVectorCanLoadEmptyBuffer() throws Exception {
    final DrillBuf empty = allocator.getEmpty();

    testVectors(new VectorVerifier() {

      @Override
      public void verify(ValueVector vector) {
        final String hint = String.format("%s failed the test case", vector.getClass().getSimpleName());
        final UserBitShared.SerializedField metadata = vector.getMetadata();
        assertEquals(hint, 0, metadata.getBufferLength());
        assertEquals(hint, 0, metadata.getValueCount());

        vector.load(metadata, empty);

        assertEquals(hint, 0, vector.getValueCapacity());
        assertEquals(hint, 0, vector.getAccessor().getValueCount());

        vector.clear();
      }
    });
  }

  @Test
  public void testListVectorShouldNotThrowOversizedAllocationException() throws Exception {
    final MaterializedField field = MaterializedField.create(EMPTY_SCHEMA_PATH,
            Types.optional(TypeProtos.MinorType.LIST));
    @SuppressWarnings("resource")
    ListVector vector = new ListVector(field, allocator, null);
    ListVector vectorFrom = new ListVector(field, allocator, null);
    vectorFrom.allocateNew();

    for (int i = 0; i < 10000; i++) {
      vector.allocateNew();
      vector.copyFromSafe(0, 0, vectorFrom);
      vector.clear();
    }

    vectorFrom.clear();
    vector.clear();
  }

  /**
   * For VariableLengthVectors when we clear of the vector and then explicitly set the
   * ValueCount of zero, then it should not fail with IndexOutOfBoundException.
   * @throws Exception
   */
  @Test
  public void testVarLengthVector_SetCountZeroAfterClear() throws Exception {
    try {
      final MaterializedField field = MaterializedField.create(EMPTY_SCHEMA_PATH, VarCharHolder.TYPE);
      @SuppressWarnings("resource")
      VariableWidthVector vector = new VarCharVector(field, allocator);
      vector.allocateNew();
      vector.clear();
      assertTrue(vector.getAccessor().getValueCount() == 0);
      vector.getMutator().setValueCount(0);
      assertTrue(vector.getAccessor().getValueCount() == 0);
    } catch (Exception ex) {
      fail();
    }
  }

  /** For VariableLengthVectors when we try to set value count greater than value count for which memory is allocated,
   * then it should fail with IndexOutOfBoundException.
   * @throws Exception
   */
  @Test
  public void testVarLengthVector_SetOOBCount() throws Exception {
    final MaterializedField field = MaterializedField.create(EMPTY_SCHEMA_PATH, VarCharHolder.TYPE);
    @SuppressWarnings("resource")
    VariableWidthVector vector = new VarCharVector(field, allocator);
    try {
      vector.allocateNew(10, 1);
      vector.getMutator().setValueCount(4);
      fail();
    } catch (Exception ex) {
      assertTrue(ex instanceof IndexOutOfBoundsException);
    } finally {
      vector.clear();
    }
  }

}<|MERGE_RESOLUTION|>--- conflicted
+++ resolved
@@ -88,15 +88,9 @@
   }
 
   private final static Charset utf8Charset = StandardCharsets.UTF_8;
-<<<<<<< HEAD
-  private final static byte[] STR1 = new String("AAAAA1").getBytes(utf8Charset);
-  private final static byte[] STR2 = new String("BBBBBBBBB2").getBytes(utf8Charset);
-  private final static byte[] STR3 = new String("CCCC3").getBytes(utf8Charset);
-=======
   private final static byte[] STR1 = "AAAAA1".getBytes(utf8Charset);
   private final static byte[] STR2 = "BBBBBBBBB2".getBytes(utf8Charset);
   private final static byte[] STR3 = "CCCC3".getBytes(utf8Charset);
->>>>>>> e6868897
 
   @After
   public void terminate() throws Exception {
