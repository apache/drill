/**
 * Licensed to the Apache Software Foundation (ASF) under one
 * or more contributor license agreements.  See the NOTICE file
 * distributed with this work for additional information
 * regarding copyright ownership.  The ASF licenses this file
 * to you under the Apache License, Version 2.0 (the
 * "License"); you may not use this file except in compliance
 * with the License.  You may obtain a copy of the License at
 *
 * http://www.apache.org/licenses/LICENSE-2.0
 *
 * Unless required by applicable law or agreed to in writing, software
 * distributed under the License is distributed on an "AS IS" BASIS,
 * WITHOUT WARRANTIES OR CONDITIONS OF ANY KIND, either express or implied.
 * See the License for the specific language governing permissions and
 * limitations under the License.
 */
package org.apache.drill.exec.vector.complex.fn;

import io.netty.buffer.DrillBuf;

import java.io.IOException;
import java.io.Reader;
import java.util.ArrayList;
import java.util.List;

import org.apache.drill.common.exceptions.DrillRuntimeException;
import org.apache.drill.common.expression.PathSegment;
import org.apache.drill.common.expression.SchemaPath;
import org.apache.drill.exec.expr.holders.BigIntHolder;
import org.apache.drill.exec.expr.holders.BitHolder;
import org.apache.drill.exec.expr.holders.Float8Holder;
import org.apache.drill.exec.expr.holders.VarCharHolder;
import org.apache.drill.exec.physical.base.GroupScan;
import org.apache.drill.exec.store.AbstractRecordReader;
import org.apache.drill.exec.vector.complex.writer.BaseWriter.ComplexWriter;
import org.apache.drill.exec.vector.complex.writer.BaseWriter.ListWriter;
import org.apache.drill.exec.vector.complex.writer.BaseWriter.MapWriter;

import com.fasterxml.jackson.core.JsonFactory;
import com.fasterxml.jackson.core.JsonParseException;
import com.fasterxml.jackson.core.JsonParser;
import com.fasterxml.jackson.core.JsonParser.Feature;
import com.fasterxml.jackson.core.JsonToken;
import com.google.common.base.Charsets;
import com.google.common.base.Preconditions;

public class JsonReader {
  static final org.slf4j.Logger logger = org.slf4j.LoggerFactory.getLogger(JsonReader.class);
  public final static int MAX_RECORD_SIZE = 128*1024;



  private final JsonFactory factory = new JsonFactory();
  private JsonParser parser;
  private DrillBuf workBuf;
  private List<SchemaPath> columns;
  // This is a parallel array for the field above to indicate if we have found any values in a
  // given selected column. This allows for columns that are requested to receive a vector full of
  // null values if no values were found in an entire read. The reason this needs to happen after
  // all of the records have been read in a batch is to prevent a schema change when we actually find
  // data in that column.
  private boolean[] columnsFound;
  // A flag set at setup time if the start column is in the requested column list, prevents
  // doing a more computational intensive check if we are supposed to be reading a column
  private boolean starRequested;
  private boolean allTextMode;

  public JsonReader() throws IOException {
    this(null, false);
  }

  public JsonReader(DrillBuf managedBuf, boolean allTextMode) throws IOException {
    this(managedBuf, GroupScan.ALL_COLUMNS, allTextMode);
  }

  public JsonReader(DrillBuf managedBuf, List<SchemaPath> columns, boolean allTextMode) throws JsonParseException, IOException {
    factory.configure(Feature.ALLOW_UNQUOTED_FIELD_NAMES, true);
    factory.configure(Feature.ALLOW_COMMENTS, true);
    assert Preconditions.checkNotNull(columns).size() > 0 : "json record reader requires at least a column";
    this.columns = columns;
    this.starRequested = containsStar();
    this.workBuf = managedBuf;
    this.allTextMode = allTextMode;
    this.columnsFound = new boolean[this.columns.size()];
  }

  private boolean containsStar() {
    for (SchemaPath expr : this.columns) {
      if (expr.getRootSegment().getPath().equals("*")) {
        return true;
      }
    }
    return false;
  }

  private boolean fieldSelected(SchemaPath field) {
    if (starRequested) {
      return true;
    }
    int i = 0;
    for (SchemaPath expr : this.columns) {
      if ( expr.contains(field)) {
        columnsFound[i] = true;
        return true;
      }
      i++;
    }
    return false;
  }

  public List<SchemaPath> getNullColumns() {
    ArrayList<SchemaPath> nullColumns = new ArrayList<SchemaPath>();
    for (int i = 0; i < columnsFound.length; i++ ) {
      if ( ! columnsFound[i] && !columns.get(i).equals(AbstractRecordReader.STAR_COLUMN)) {
        nullColumns.add(columns.get(i));
      }
    }
    return nullColumns;
  }

  public boolean write(Reader reader, ComplexWriter writer) throws JsonParseException, IOException {

    parser = factory.createJsonParser(reader);
    reader.mark(MAX_RECORD_SIZE);
    JsonToken t = parser.nextToken();
<<<<<<< HEAD
    while(!parser.hasCurrentToken()) t = parser.nextToken();
    return writeToVector(writer, t);
  }
=======
    while (!parser.hasCurrentToken()) {
      t = parser.nextToken();
    }
>>>>>>> 9e164662

 public boolean write(byte[] jsonString, ComplexWriter writer) throws JsonParseException, IOException {
    parser = factory.createJsonParser(jsonString);
    JsonToken t = parser.nextToken();
    while(!parser.hasCurrentToken()) t = parser.nextToken();
    return writeToVector(writer, t);
 }

private boolean writeToVector(ComplexWriter writer, JsonToken t)
    throws JsonParseException, IOException {
  switch (t) {
    case START_OBJECT:
      writeData(writer.rootAsMap());
      break;
    case START_ARRAY:
      writeData(writer.rootAsList());
      break;
    case NOT_AVAILABLE:
      return false;
    default:
      throw new JsonParseException(
          String.format("Failure while parsing JSON.  Found token of [%s]  Drill currently only supports parsing "
              + "json strings that contain either lists or maps.  The root object cannot be a scalar.",
              t),
          parser.getCurrentLocation());
    }

    return true;
}

  private void consumeEntireNextValue(JsonParser parser) throws IOException {
    switch (parser.nextToken()) {
      case START_ARRAY:
      case START_OBJECT:
        int arrayAndObjectCounter = 1;
        skipArrayLoop: while (true) {
          switch(parser.nextToken()) {
            case START_ARRAY:
            case START_OBJECT:
              arrayAndObjectCounter++;
              break;
            case END_ARRAY:
            case END_OBJECT:
              arrayAndObjectCounter--;
              if (arrayAndObjectCounter == 0) {
                break skipArrayLoop;
              }
              break;
          }
        }
        break;
      default:
        // hit a single value, do nothing as the token was already read
        // in the switch statement
        break;
    }
  }

  private void writeData(MapWriter map) throws JsonParseException, IOException {
    //
    map.start();
    outside: while(true) {
      JsonToken t = parser.nextToken();
      if (t == JsonToken.NOT_AVAILABLE || t == JsonToken.END_OBJECT) {
        return;
      }

      assert t == JsonToken.FIELD_NAME : String.format("Expected FIELD_NAME but got %s.", t.name());
      final String fieldName = parser.getText();
      SchemaPath path;
      if (map.getField().getPath().getRootSegment().getPath().equals("")) {
        path = new SchemaPath(new PathSegment.NameSegment(fieldName));
      } else {
        path = map.getField().getPath().getChild(fieldName);
      }
      if ( ! fieldSelected(path) ) {
        consumeEntireNextValue(parser);
        continue outside;
      }

      switch(parser.nextToken()) {
      case START_ARRAY:
        writeData(map.list(fieldName));
        break;
      case START_OBJECT:
        writeData(map.map(fieldName));
        break;
      case END_OBJECT:
        break outside;

      case VALUE_EMBEDDED_OBJECT:
      case VALUE_FALSE: {
        if (allTextMode) {
          handleString(parser, map, fieldName);
          break;
        }
        BitHolder h = new BitHolder();
        h.value = 0;
        map.bit(fieldName).write(h);
        break;
      }
      case VALUE_TRUE: {
        if (allTextMode) {
          handleString(parser, map, fieldName);
          break;
        }
        BitHolder h = new BitHolder();
        h.value = 1;
        map.bit(fieldName).write(h);
        break;
      }
      case VALUE_NULL:
        if (allTextMode) {
          map.checkValueCapacity();
          break;
        }
        map.checkValueCapacity();
        // do nothing as we don't have a type.
        break;
      case VALUE_NUMBER_FLOAT:
        if (allTextMode) {
          handleString(parser, map, fieldName);
          break;
        }
        Float8Holder fh = new Float8Holder();
        fh.value = parser.getDoubleValue();
        map.float8(fieldName).write(fh);
        break;
      case VALUE_NUMBER_INT:
        if (allTextMode) {
          handleString(parser, map, fieldName);
          break;
        }
        BigIntHolder bh = new BigIntHolder();
        bh.value = parser.getLongValue();
        map.bigInt(fieldName).write(bh);
        break;
      case VALUE_STRING:
        handleString(parser, map, fieldName);
        break;

      default:
        throw new IllegalStateException("Unexpected token " + parser.getCurrentToken());

      }
    }
    map.end();

  }

  private void ensure(int length) {
    workBuf = workBuf.reallocIfNeeded(length);
  }

  private VarCharHolder prepareVarCharHolder(VarCharHolder vh, String value) throws IOException {
    byte[] b = value.getBytes(Charsets.UTF_8);
    ensure(b.length);
    workBuf.setBytes(0, b);
    vh.buffer = workBuf;
    vh.start = 0;
    vh.end = b.length;
    return vh;
  }

  private void handleString(JsonParser parser, MapWriter writer, String fieldName) throws IOException {
    VarCharHolder vh = new VarCharHolder();
    writer.varChar(fieldName).write(prepareVarCharHolder(vh, parser.getText()));
  }

  private void handleString(JsonParser parser, ListWriter writer) throws IOException {
    VarCharHolder vh = new VarCharHolder();
    writer.varChar().write(prepareVarCharHolder(vh, parser.getText()));
  }

  private void handleString(String value, ListWriter writer) throws IOException {
    VarCharHolder vh = new VarCharHolder();
    writer.varChar().write(prepareVarCharHolder(vh, parser.getText()));
  }

  private void writeData(ListWriter list) throws JsonParseException, IOException {
    list.start();
    outside: while (true) {

      switch (parser.nextToken()) {
      case START_ARRAY:
        writeData(list.list());
        break;
      case START_OBJECT:
        writeData(list.map());
        break;
      case END_ARRAY:
      case END_OBJECT:
        break outside;

      case VALUE_EMBEDDED_OBJECT:
      case VALUE_FALSE:{
        if (allTextMode) {
          handleString(parser, list);
          break;
        }
        BitHolder h = new BitHolder();
        h.value = 0;
        list.bit().write(h);
        break;
      }
      case VALUE_TRUE: {
        if (allTextMode) {
          handleString(parser, list);
          break;
        }
        BitHolder h = new BitHolder();
        h.value = 1;
        list.bit().write(h);
        break;
      }
      case VALUE_NULL:
        if (allTextMode) {
          handleString("null", list);
          break;
        }
        throw new DrillRuntimeException("Null values are not supported in lists be default. " +
            "Please set jason_all_text_mode to true to read lists containing nulls. " +
            "Be advised that this will treat JSON null values as string containing the word 'null'.");
      case VALUE_NUMBER_FLOAT:
        if (allTextMode) {
          handleString(parser, list);
          break;
        }
        Float8Holder fh = new Float8Holder();
        fh.value = parser.getDoubleValue();
        list.float8().write(fh);
        break;
      case VALUE_NUMBER_INT:
        if (allTextMode) {
          handleString(parser, list);
          break;
        }
        BigIntHolder bh = new BigIntHolder();
        bh.value = parser.getLongValue();
        list.bigInt().write(bh);
        break;
      case VALUE_STRING:
        handleString(parser, list);
        break;
      default:
        throw new IllegalStateException("Unexpected token " + parser.getCurrentToken());
      }
    }
    list.end();

  }

  public DrillBuf getWorkBuf() {
    return workBuf;
  }

}<|MERGE_RESOLUTION|>--- conflicted
+++ resolved
@@ -124,20 +124,18 @@
     parser = factory.createJsonParser(reader);
     reader.mark(MAX_RECORD_SIZE);
     JsonToken t = parser.nextToken();
-<<<<<<< HEAD
-    while(!parser.hasCurrentToken()) t = parser.nextToken();
-    return writeToVector(writer, t);
-  }
-=======
     while (!parser.hasCurrentToken()) {
       t = parser.nextToken();
     }
->>>>>>> 9e164662
+    return writeToVector(writer, t);
+  }
 
  public boolean write(byte[] jsonString, ComplexWriter writer) throws JsonParseException, IOException {
     parser = factory.createJsonParser(jsonString);
     JsonToken t = parser.nextToken();
-    while(!parser.hasCurrentToken()) t = parser.nextToken();
+    while(!parser.hasCurrentToken()) {
+      t = parser.nextToken();
+    }
     return writeToVector(writer, t);
  }
 
