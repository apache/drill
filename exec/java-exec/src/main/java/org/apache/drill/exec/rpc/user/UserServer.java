/*
 * Licensed to the Apache Software Foundation (ASF) under one
 * or more contributor license agreements.  See the NOTICE file
 * distributed with this work for additional information
 * regarding copyright ownership.  The ASF licenses this file
 * to you under the Apache License, Version 2.0 (the
 * "License"); you may not use this file except in compliance
 * with the License.  You may obtain a copy of the License at
 *
 * http://www.apache.org/licenses/LICENSE-2.0
 *
 * Unless required by applicable law or agreed to in writing, software
 * distributed under the License is distributed on an "AS IS" BASIS,
 * WITHOUT WARRANTIES OR CONDITIONS OF ANY KIND, either express or implied.
 * See the License for the specific language governing permissions and
 * limitations under the License.
 */
package org.apache.drill.exec.rpc.user;

import java.io.IOException;
import java.net.SocketAddress;
import java.util.UUID;

import javax.net.ssl.SSLEngine;
import javax.security.sasl.SaslException;

import io.netty.channel.Channel;
import io.netty.channel.ChannelPipeline;
import io.netty.handler.ssl.SslHandler;
import org.apache.drill.common.config.DrillProperties;
import org.apache.drill.common.exceptions.DrillException;
import org.apache.drill.exec.ssl.SSLConfig;
import org.apache.drill.exec.exception.DrillbitStartupException;
import org.apache.drill.exec.memory.BufferAllocator;
import org.apache.drill.exec.physical.impl.materialize.QueryWritableBatch;
import org.apache.drill.exec.proto.GeneralRPCProtos.Ack;
import org.apache.drill.exec.proto.GeneralRPCProtos.RpcMode;
import org.apache.drill.exec.proto.UserBitShared.QueryResult;
import org.apache.drill.exec.proto.UserBitShared.UserCredentials;
import org.apache.drill.exec.proto.UserProtos.BitToUserHandshake;
import org.apache.drill.exec.proto.UserProtos.HandshakeStatus;
import org.apache.drill.exec.proto.UserProtos.Property;
import org.apache.drill.exec.proto.UserProtos.RpcType;
import org.apache.drill.exec.proto.UserProtos.SaslSupport;
import org.apache.drill.exec.proto.UserProtos.UserProperties;
import org.apache.drill.exec.proto.UserProtos.UserToBitHandshake;
import org.apache.drill.exec.rpc.AbstractRemoteConnection;
import org.apache.drill.exec.rpc.AbstractServerConnection;
import org.apache.drill.exec.rpc.BasicServer;
import org.apache.drill.exec.rpc.OutOfMemoryHandler;
import org.apache.drill.exec.rpc.OutboundRpcMessage;
import org.apache.drill.exec.rpc.ProtobufLengthDecoder;
import org.apache.drill.exec.rpc.RpcConstants;
import org.apache.drill.exec.rpc.RpcException;
import org.apache.drill.exec.rpc.RpcOutcomeListener;
import org.apache.drill.exec.rpc.UserClientConnection;
import org.apache.drill.exec.rpc.security.ServerAuthenticationHandler;
import org.apache.drill.exec.rpc.security.plain.PlainFactory;
import org.apache.drill.exec.rpc.user.UserServer.BitToUserConnection;
import org.apache.drill.exec.rpc.user.security.UserAuthenticationException;
import org.apache.drill.exec.server.BootStrapContext;
import org.apache.drill.exec.ssl.SSLConfigBuilder;
import org.apache.drill.exec.work.user.UserWorker;
import org.apache.hadoop.security.HadoopKerberosName;
import org.slf4j.Logger;

import com.google.protobuf.MessageLite;

import io.netty.channel.ChannelFuture;
import io.netty.channel.ChannelHandlerContext;
import io.netty.channel.EventLoopGroup;
import io.netty.channel.socket.SocketChannel;
import io.netty.util.concurrent.Future;
import io.netty.util.concurrent.GenericFutureListener;

public class UserServer extends BasicServer<RpcType, BitToUserConnection> {
  private static final org.slf4j.Logger logger = org.slf4j.LoggerFactory.getLogger(UserServer.class);
  private static final String SERVER_NAME = "Apache Drill Server";

  private final UserConnectionConfig config;
  private final SSLConfig sslConfig;
  private Channel sslChannel;
  private final UserWorker userWorker;

  public UserServer(BootStrapContext context, BufferAllocator allocator, EventLoopGroup eventLoopGroup,
                    UserWorker worker) throws DrillbitStartupException {
    super(UserRpcConfig.getMapping(context.getConfig(), context.getExecutor()),
        allocator.getAsByteBufAllocator(),
        eventLoopGroup);
    this.config = new UserConnectionConfig(allocator, context, new UserServerRequestHandler(worker));
    this.sslChannel = null;
    try {
      this.sslConfig = new SSLConfigBuilder()
          .config(context.getConfig())
          .mode(SSLConfig.Mode.SERVER)
          .initializeSSLContext(true)
          .validateKeyStore(true)
          .build();
    } catch (DrillException e) {
      throw new DrillbitStartupException(e.getMessage(), e.getCause());
    }
    this.userWorker = worker;

    // Initialize Singleton instance of UserRpcMetrics.
    ((UserRpcMetrics)UserRpcMetrics.getInstance()).initialize(config.isEncryptionEnabled(), allocator);
  }

  @Override
  protected void setupSSL(ChannelPipeline pipe) {

    SSLEngine sslEngine = sslConfig.createSSLEngine(config.getAllocator(), null, 0);
    // Add SSL handler into pipeline
    pipe.addFirst(RpcConstants.SSL_HANDLER, new SslHandler(sslEngine));
    logger.debug("SSL communication between client and server is enabled.");
    logger.debug(sslConfig.toString());

  }

  @Override
  protected boolean isSslEnabled() {
    return sslConfig.isUserSslEnabled();
  }

  @Override
  public void setSslChannel(Channel c) {
    sslChannel = c;
  }

  @Override
  protected void closeSSL(){
    if(isSslEnabled() && sslChannel != null){
      sslChannel.close();
    }
  }

  @Override
  protected MessageLite getResponseDefaultInstance(int rpcType) throws RpcException {
    // a user server only expects acknowledgments on messages it creates.
    switch (rpcType) {
    case RpcType.ACK_VALUE:
      return Ack.getDefaultInstance();
    default:
      throw new UnsupportedOperationException();
    }
  }

  /**
   * {@link AbstractRemoteConnection} implementation for user connection. Also implements {@link UserClientConnection}.
   */
  public class BitToUserConnection extends AbstractServerConnection<BitToUserConnection>
      implements UserClientConnection {

    private UserSession session;
    private UserToBitHandshake inbound;

    BitToUserConnection(SocketChannel channel) {
      super(channel, config, !config.isAuthEnabled()
          ? config.getMessageHandler()
          : new ServerAuthenticationHandler<>(config.getMessageHandler(),
          RpcType.SASL_MESSAGE_VALUE, RpcType.SASL_MESSAGE));

      // Increase the connection count here since at this point it means that we already have the TCP connection.
      // Later when connection fails for any reason then we will decrease the counter based on Netty's connection close
      // handler.
      incConnectionCounter();
    }

    void disableReadTimeout() {
      getChannel().pipeline().remove(RpcConstants.TIMEOUT_HANDLER);
    }

    void setHandshake(final UserToBitHandshake inbound) {
      this.inbound = inbound;
    }

    @Override
    public void finalizeSaslSession() throws IOException {
      final String authorizationID = getSaslServer().getAuthorizationID();
      final String userName = new HadoopKerberosName(authorizationID).getShortName();
      logger.debug("Created session for {}", userName);
      finalizeSession(userName);
    }

    /**
     * Sets the user on the session, and finalizes the session.
     *
     * @param userName user name to set on the session
     *
     */
    void finalizeSession(String userName) {
      // create a session
      session = UserSession.Builder.newBuilder()
          .withCredentials(UserCredentials.newBuilder()
              .setUserName(userName)
              .build())
          .withOptionManager(userWorker.getSystemOptions())
          .withUserProperties(inbound.getProperties())
          .setSupportComplexTypes(inbound.getSupportComplexTypes())
          .build();

      // if inbound impersonation is enabled and a target is mentioned
      final String targetName = session.getTargetUserName();
      if (config.getImpersonationManager() != null && targetName != null) {
        config.getImpersonationManager().replaceUserOnSession(targetName, session);
      }
    }

    @Override
    public UserSession getSession(){
      return session;
    }

    @Override
    public void sendResult(final RpcOutcomeListener<Ack> listener, final QueryResult result) {
      logger.trace("Sending result to client with {}", result);
      send(listener, this, RpcType.QUERY_RESULT, result, Ack.class, true);
    }

    @Override
    public void sendData(final RpcOutcomeListener<Ack> listener, final QueryWritableBatch result) {
      logger.trace("Sending data to client with {}", result);
      send(listener, this, RpcType.QUERY_DATA, result.getHeader(), Ack.class, false, result.getBuffers());
    }

    @Override
    protected Logger getLogger() {
      return logger;
    }

    @Override
    public ChannelFuture getChannelClosureFuture() {
      return getChannel().closeFuture()
          .addListener(new GenericFutureListener<Future<? super Void>>() {
            @Override
            public void operationComplete(Future<? super Void> future) throws Exception {
              cleanup();
            }
          });
    }

    @Override
    public SocketAddress getRemoteAddress() {
      return getChannel().remoteAddress();
    }

    private void cleanup() {
      if (session != null) {
        session.close();
      }
    }

    @Override
    public void close() {
      cleanup();
      super.close();
    }

    @Override
    public void incConnectionCounter() {
      UserRpcMetrics.getInstance().addConnectionCount();
    }

    @Override
    public void decConnectionCounter() {
      UserRpcMetrics.getInstance().decConnectionCount();
    }
  }

  @Override
  protected BitToUserConnection initRemoteConnection(SocketChannel channel) {
    super.initRemoteConnection(channel);
    return new BitToUserConnection(channel);
  }

  @Override
  protected ServerHandshakeHandler<UserToBitHandshake> getHandshakeHandler(final BitToUserConnection connection) {

    return new ServerHandshakeHandler<UserToBitHandshake>(RpcType.HANDSHAKE, UserToBitHandshake.PARSER){

      @Override
      protected void consumeHandshake(ChannelHandlerContext ctx, UserToBitHandshake inbound) throws Exception {
        BitToUserHandshake handshakeResp = getHandshakeResponse(inbound);
        OutboundRpcMessage msg = new OutboundRpcMessage(RpcMode.RESPONSE, this.handshakeType, coordinationId, handshakeResp);
        ctx.writeAndFlush(msg);

        if (handshakeResp.getStatus() != HandshakeStatus.SUCCESS &&
            handshakeResp.getStatus() != HandshakeStatus.AUTH_REQUIRED) {
          // If handling handshake results in an error, throw an exception to terminate the connection.
          throw new RpcException("Handshake request failed: " + handshakeResp.getErrorMessage());
        }
      }

      @Override
      public BitToUserHandshake getHandshakeResponse(UserToBitHandshake inbound) throws Exception {
        logger.trace("Handling handshake from user to bit. {}", inbound);

        // if timeout is unsupported or is set to false, disable timeout.
        if (!inbound.hasSupportTimeout() || !inbound.getSupportTimeout()) {
          connection.disableReadTimeout();
          logger.warn("Timeout Disabled as client doesn't support it.", connection.getName());
        }

        BitToUserHandshake.Builder respBuilder = BitToUserHandshake.newBuilder()
            .setRpcVersion(UserRpcConfig.RPC_VERSION)
            .setServerInfos(UserRpcUtils.getRpcEndpointInfos(SERVER_NAME))
            .addAllSupportedMethods(UserRpcConfig.SUPPORTED_SERVER_METHODS);

        try {
          if (inbound.getRpcVersion() != UserRpcConfig.RPC_VERSION) {
            final String errMsg = String.format("Invalid rpc version. Expected %d, actual %d.",
                UserRpcConfig.RPC_VERSION, inbound.getRpcVersion());

            return handleFailure(respBuilder, HandshakeStatus.RPC_VERSION_MISMATCH, errMsg, null);
          }

          connection.setHandshake(inbound);

          if (!config.isAuthEnabled()) {
            connection.finalizeSession(inbound.getCredentials().getUserName());
            respBuilder.setStatus(HandshakeStatus.SUCCESS);
            return respBuilder.build();
          }

<<<<<<< HEAD
          final boolean clientSupportsSasl = inbound.hasSaslSupport() &&
              (inbound.getSaslSupport().ordinal() > SaslSupport.UNKNOWN_SASL_SUPPORT.ordinal());

          final int saslSupportOrdinal = (clientSupportsSasl) ? inbound.getSaslSupport().ordinal()
                                                              : SaslSupport.UNKNOWN_SASL_SUPPORT.ordinal();

          if (saslSupportOrdinal <= SaslSupport.SASL_AUTH.ordinal() && config.isEncryptionEnabled()) {
=======
          // If sasl_support field is absent in handshake message then treat the client as < 1.10 client
          final boolean clientSupportsSasl = inbound.hasSaslSupport();

          // saslSupportOrdinal will be set to UNKNOWN_SASL_SUPPORT, if sasl_support field in handshake is set to a
          // value which is unknown to this server. We will treat those clients as one which knows SASL protocol.
          final int saslSupportOrdinal = (clientSupportsSasl) ? inbound.getSaslSupport().ordinal()
                                                              : SaslSupport.UNKNOWN_SASL_SUPPORT.ordinal();

          // Check if client doesn't support SASL or only supports SASL_AUTH and server has encryption enabled
          if ((!clientSupportsSasl || saslSupportOrdinal == SaslSupport.SASL_AUTH.ordinal())
              && config.isEncryptionEnabled()) {
>>>>>>> 46fac0ad
            throw new UserAuthenticationException("The server doesn't allow client without encryption support." +
                " Please upgrade your client or talk to your system administrator.");
          }

          if (!clientSupportsSasl) { // for backward compatibility < 1.10
            final String userName = inbound.getCredentials().getUserName();
            if (logger.isTraceEnabled()) {
              logger.trace("User {} on connection {} is likely using an older client.",
                  userName, connection.getRemoteAddress());
            }
            try {
              String password = "";
              final UserProperties props = inbound.getProperties();
              for (int i = 0; i < props.getPropertiesCount(); i++) {
                Property prop = props.getProperties(i);
                if (DrillProperties.PASSWORD.equalsIgnoreCase(prop.getKey())) {
                  password = prop.getValue();
                  break;
                }
              }
              final PlainFactory plainFactory;
              try {
                plainFactory = (PlainFactory) config.getAuthProvider()
                    .getAuthenticatorFactory(PlainFactory.SIMPLE_NAME);
              } catch (final SaslException e) {
                throw new UserAuthenticationException("The server no longer supports username/password" +
                    " based authentication. Please talk to your system administrator.");
              }
              plainFactory.getAuthenticator()
                  .authenticate(userName, password);
              connection.changeHandlerTo(config.getMessageHandler());
              connection.finalizeSession(userName);
              respBuilder.setStatus(HandshakeStatus.SUCCESS);
              if (logger.isTraceEnabled()) {
                logger.trace("Authenticated {} successfully using PLAIN from {}", userName,
                    connection.getRemoteAddress());
              }
              return respBuilder.build();
            } catch (UserAuthenticationException ex) {
              return handleFailure(respBuilder, HandshakeStatus.AUTH_FAILED, ex.getMessage(), ex);
            }
          }

          // Offer all the configured mechanisms to client. If certain mechanism doesn't support encryption
          // like PLAIN, those should fail during the SASL handshake negotiation.
          respBuilder.addAllAuthenticationMechanisms(config.getAuthProvider().getAllFactoryNames());

          // set the encrypted flag in handshake message. For older clients this field is optional so will be ignored
          respBuilder.setEncrypted(connection.isEncryptionEnabled());
          respBuilder.setMaxWrappedSize(connection.getMaxWrappedSize());

          // for now, this means PLAIN credentials will be sent over twice
          // (during handshake and during sasl exchange)
          respBuilder.setStatus(HandshakeStatus.AUTH_REQUIRED);
          return respBuilder.build();
        } catch (Exception e) {
          return handleFailure(respBuilder, HandshakeStatus.UNKNOWN_FAILURE, e.getMessage(), e);
        }
      }
    };
  }

  /**
   * Complete building the given builder for <i>BitToUserHandshake</i> message with given status and error details.
   *
   * @param respBuilder Instance of {@link org.apache.drill.exec.proto.UserProtos.BitToUserHandshake} builder which
   *                    has RPC version field already set.
   * @param status  Status of handling handshake request.
   * @param errMsg  Error message.
   * @param exception Optional exception.
   * @return
   */
  private static BitToUserHandshake handleFailure(BitToUserHandshake.Builder respBuilder, HandshakeStatus status,
      String errMsg, Exception exception) {
    final String errorId = UUID.randomUUID().toString();

    if (exception != null) {
      logger.error("Error {} in Handling handshake request: {}, {}", errorId, status, errMsg, exception);
    } else {
      logger.error("Error {} in Handling handshake request: {}, {}", errorId, status, errMsg);
    }

    return respBuilder
        .setStatus(status)
        .setErrorId(errorId)
        .setErrorMessage(errMsg)
        .build();
  }

  @Override
  protected ProtobufLengthDecoder getDecoder(BufferAllocator allocator, OutOfMemoryHandler outOfMemoryHandler) {
    return new UserProtobufLengthDecoder(allocator, outOfMemoryHandler);
  }

}<|MERGE_RESOLUTION|>--- conflicted
+++ resolved
@@ -321,15 +321,6 @@
             return respBuilder.build();
           }
 
-<<<<<<< HEAD
-          final boolean clientSupportsSasl = inbound.hasSaslSupport() &&
-              (inbound.getSaslSupport().ordinal() > SaslSupport.UNKNOWN_SASL_SUPPORT.ordinal());
-
-          final int saslSupportOrdinal = (clientSupportsSasl) ? inbound.getSaslSupport().ordinal()
-                                                              : SaslSupport.UNKNOWN_SASL_SUPPORT.ordinal();
-
-          if (saslSupportOrdinal <= SaslSupport.SASL_AUTH.ordinal() && config.isEncryptionEnabled()) {
-=======
           // If sasl_support field is absent in handshake message then treat the client as < 1.10 client
           final boolean clientSupportsSasl = inbound.hasSaslSupport();
 
@@ -341,7 +332,6 @@
           // Check if client doesn't support SASL or only supports SASL_AUTH and server has encryption enabled
           if ((!clientSupportsSasl || saslSupportOrdinal == SaslSupport.SASL_AUTH.ordinal())
               && config.isEncryptionEnabled()) {
->>>>>>> 46fac0ad
             throw new UserAuthenticationException("The server doesn't allow client without encryption support." +
                 " Please upgrade your client or talk to your system administrator.");
           }
