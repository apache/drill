/**
 * Licensed to the Apache Software Foundation (ASF) under one
 * or more contributor license agreements.  See the NOTICE file
 * distributed with this work for additional information
 * regarding copyright ownership.  The ASF licenses this file
 * to you under the Apache License, Version 2.0 (the
 * "License"); you may not use this file except in compliance
 * with the License.  You may obtain a copy of the License at
 *
 * http://www.apache.org/licenses/LICENSE-2.0
 *
 * Unless required by applicable law or agreed to in writing, software
 * distributed under the License is distributed on an "AS IS" BASIS,
 * WITHOUT WARRANTIES OR CONDITIONS OF ANY KIND, either express or implied.
 * See the License for the specific language governing permissions and
 * limitations under the License.
 */
package org.apache.drill.exec.record;

import com.google.common.collect.Lists;
import org.apache.drill.common.expression.PathSegment;
import org.apache.drill.common.expression.SchemaPath;
import org.apache.drill.common.types.TypeProtos;
import org.apache.drill.common.types.TypeProtos.DataMode;
import org.apache.drill.common.types.TypeProtos.MajorType;
import org.apache.drill.common.types.TypeProtos.MajorTypeOrBuilder;
import org.apache.drill.common.types.TypeProtos.MinorType;
import org.apache.drill.common.types.Types;
import org.apache.drill.exec.vector.ValueVector;
import org.apache.drill.exec.vector.complex.AbstractContainerVector;
import org.apache.drill.exec.vector.complex.AbstractMapVector;
<<<<<<< HEAD
import org.apache.drill.exec.vector.complex.ListVector;
import org.apache.drill.exec.vector.complex.MapVector;
import org.apache.drill.exec.vector.complex.UnionVector;

import java.util.List;
=======
>>>>>>> d7bff514
import com.google.common.base.Preconditions;

public class SimpleVectorWrapper<T extends ValueVector> implements VectorWrapper<T>{
  static final org.slf4j.Logger logger = org.slf4j.LoggerFactory.getLogger(SimpleVectorWrapper.class);

  private T vector;

  public SimpleVectorWrapper(T v) {
    this.vector = v;
  }

  @SuppressWarnings("unchecked")
  @Override
  public Class<T> getVectorClass() {
    return (Class<T>) vector.getClass();
  }

  @Override
  public MaterializedField getField() {
    return vector.getField();
  }

  @Override
  public T getValueVector() {
    return vector;
  }

  @Override
  public T[] getValueVectors() {
    throw new UnsupportedOperationException();
  }

  @Override
  public boolean isHyper() {
    return false;
  }

  @SuppressWarnings("unchecked")
  @Override
  public VectorWrapper<T> cloneAndTransfer() {
    TransferPair tp = vector.getTransferPair();
    tp.transfer();
    return new SimpleVectorWrapper<T>((T) tp.getTo());
  }

  @Override
  public void clear() {
    vector.clear();
  }

  public static <T extends ValueVector> SimpleVectorWrapper<T> create(T v) {
    return new SimpleVectorWrapper<T>(v);
  }


  @Override
  public VectorWrapper<?> getChildWrapper(int[] ids) {
    if (ids.length == 1) {
      return this;
    }

    ValueVector vector = this.vector;
    for (int i = 1; i < ids.length; i++) {
      final AbstractMapVector mapLike = AbstractMapVector.class.cast(vector);
      if (mapLike == null) {
        return null;
      }
      vector = mapLike.getChildByOrdinal(ids[i]);
    }

    return new SimpleVectorWrapper<>(vector);
  }

  @Override
  public TypedFieldId getFieldIdIfMatches(int id, SchemaPath expectedPath) {
    if (!expectedPath.getRootSegment().segmentEquals(vector.getField().getPath().getRootSegment())) {
      return null;
    }
    PathSegment seg = expectedPath.getRootSegment();

<<<<<<< HEAD
    if (vector instanceof UnionVector) {
      TypedFieldId.Builder builder = TypedFieldId.newBuilder();
      builder.addId(id).remainder(expectedPath.getRootSegment().getChild());
      List<MinorType> minorTypes = ((UnionVector) vector).getSubTypes();
      MajorType.Builder majorTypeBuilder = MajorType.newBuilder().setMinorType(MinorType.UNION);
      for (MinorType type : minorTypes) {
        majorTypeBuilder.addSubType(type);
      }
      MajorType majorType = majorTypeBuilder.build();
      builder.intermediateType(majorType);
      if (seg.isLastPath()) {
        builder.finalType(majorType);
        return builder.build();
      } else {
        return ((UnionVector) vector).getFieldIdIfMatches(builder, false, seg.getChild());
      }
    } else if (vector instanceof ListVector) {
      ListVector list = (ListVector) vector;
      TypedFieldId.Builder builder = TypedFieldId.newBuilder();
      builder.intermediateType(vector.getField().getType());
      builder.addId(id);
      return list.getFieldIdIfMatches(builder, true, expectedPath.getRootSegment().getChild());
    } else
=======
>>>>>>> d7bff514
    if (vector instanceof AbstractContainerVector) {
      // we're looking for a multi path.
      AbstractContainerVector c = (AbstractContainerVector) vector;
      TypedFieldId.Builder builder = TypedFieldId.newBuilder();
      builder.intermediateType(vector.getField().getType());
      builder.addId(id);
      return c.getFieldIdIfMatches(builder, true, expectedPath.getRootSegment().getChild());

    } else {
      TypedFieldId.Builder builder = TypedFieldId.newBuilder();
      builder.intermediateType(vector.getField().getType());
      builder.addId(id);
      builder.finalType(vector.getField().getType());
      if (seg.isLastPath()) {
        return builder.build();
      } else {
        PathSegment child = seg.getChild();
        if (child.isArray() && child.isLastPath()) {
          builder.remainder(child);
          builder.withIndex();
          builder.finalType(vector.getField().getType().toBuilder().setMode(DataMode.OPTIONAL).build());
          return builder.build();
        } else {
          return null;
        }

      }
    }
  }

  public void transfer(VectorWrapper<?> destination) {
    Preconditions.checkArgument(destination instanceof SimpleVectorWrapper);
    Preconditions.checkArgument(getField().getType().equals(destination.getField().getType()));
    vector.makeTransferPair(((SimpleVectorWrapper)destination).vector).transfer();
  }

}<|MERGE_RESOLUTION|>--- conflicted
+++ resolved
@@ -29,14 +29,11 @@
 import org.apache.drill.exec.vector.ValueVector;
 import org.apache.drill.exec.vector.complex.AbstractContainerVector;
 import org.apache.drill.exec.vector.complex.AbstractMapVector;
-<<<<<<< HEAD
 import org.apache.drill.exec.vector.complex.ListVector;
 import org.apache.drill.exec.vector.complex.MapVector;
 import org.apache.drill.exec.vector.complex.UnionVector;
 
 import java.util.List;
-=======
->>>>>>> d7bff514
 import com.google.common.base.Preconditions;
 
 public class SimpleVectorWrapper<T extends ValueVector> implements VectorWrapper<T>{
@@ -117,7 +114,6 @@
     }
     PathSegment seg = expectedPath.getRootSegment();
 
-<<<<<<< HEAD
     if (vector instanceof UnionVector) {
       TypedFieldId.Builder builder = TypedFieldId.newBuilder();
       builder.addId(id).remainder(expectedPath.getRootSegment().getChild());
@@ -140,10 +136,7 @@
       builder.intermediateType(vector.getField().getType());
       builder.addId(id);
       return list.getFieldIdIfMatches(builder, true, expectedPath.getRootSegment().getChild());
-    } else
-=======
->>>>>>> d7bff514
-    if (vector instanceof AbstractContainerVector) {
+    } else if (vector instanceof AbstractContainerVector) {
       // we're looking for a multi path.
       AbstractContainerVector c = (AbstractContainerVector) vector;
       TypedFieldId.Builder builder = TypedFieldId.newBuilder();
