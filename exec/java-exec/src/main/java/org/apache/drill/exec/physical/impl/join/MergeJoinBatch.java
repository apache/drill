/**
 * Licensed to the Apache Software Foundation (ASF) under one
 * or more contributor license agreements.  See the NOTICE file
 * distributed with this work for additional information
 * regarding copyright ownership.  The ASF licenses this file
 * to you under the Apache License, Version 2.0 (the
 * "License"); you may not use this file except in compliance
 * with the License.  You may obtain a copy of the License at
 *
 * http://www.apache.org/licenses/LICENSE-2.0
 *
 * Unless required by applicable law or agreed to in writing, software
 * distributed under the License is distributed on an "AS IS" BASIS,
 * WITHOUT WARRANTIES OR CONDITIONS OF ANY KIND, either express or implied.
 * See the License for the specific language governing permissions and
 * limitations under the License.
 */
package org.apache.drill.exec.physical.impl.join;

import static org.apache.drill.exec.compile.sig.GeneratorMapping.GM;

import java.io.IOException;
import java.util.List;

import org.apache.drill.common.expression.ErrorCollector;
import org.apache.drill.common.expression.ErrorCollectorImpl;
import org.apache.drill.common.expression.LogicalExpression;
import org.apache.drill.common.expression.TypedNullConstant;
import org.apache.drill.common.logical.data.JoinCondition;
import org.apache.drill.common.types.TypeProtos.DataMode;
import org.apache.drill.common.types.TypeProtos.MajorType;
import org.apache.drill.common.types.TypeProtos.MinorType;
import org.apache.drill.common.types.Types;
import org.apache.drill.exec.compile.sig.MappingSet;
import org.apache.drill.exec.exception.ClassTransformationException;
import org.apache.drill.exec.exception.SchemaChangeException;
import org.apache.drill.exec.expr.ClassGenerator;
import org.apache.drill.exec.expr.ClassGenerator.HoldingContainer;
import org.apache.drill.exec.expr.CodeGenerator;
import org.apache.drill.exec.expr.ExpressionTreeMaterializer;
import org.apache.drill.exec.expr.fn.FunctionGenerationHelper;
import org.apache.drill.exec.memory.OutOfMemoryException;
import org.apache.drill.exec.ops.FragmentContext;
import org.apache.drill.exec.physical.config.MergeJoinPOP;
import org.apache.drill.exec.physical.impl.join.JoinUtils.JoinComparator;
import org.apache.drill.exec.physical.impl.join.JoinWorker.JoinOutcome;
import org.apache.drill.exec.record.AbstractRecordBatch;
import org.apache.drill.exec.record.BatchSchema;
import org.apache.drill.exec.record.MaterializedField;
import org.apache.drill.exec.record.RecordBatch;
import org.apache.drill.exec.record.TypedFieldId;
import org.apache.drill.exec.record.VectorContainer;
import org.apache.drill.exec.record.VectorWrapper;
import org.apache.drill.exec.record.RecordIterator;
import org.apache.drill.exec.record.VectorAccessible;
import org.apache.drill.exec.vector.AllocationHelper;
import org.apache.drill.exec.vector.ValueVector;
import org.apache.drill.exec.vector.complex.AbstractContainerVector;
import org.apache.calcite.rel.core.JoinRelType;

import com.google.common.base.Preconditions;
import com.sun.codemodel.JClass;
import com.sun.codemodel.JConditional;
import com.sun.codemodel.JExpr;
import com.sun.codemodel.JMod;
import com.sun.codemodel.JType;
import com.sun.codemodel.JVar;

/**
 * A join operator merges two sorted streams using record iterator.
 */
public class MergeJoinBatch extends AbstractRecordBatch<MergeJoinPOP> {

  private static final org.slf4j.Logger logger = org.slf4j.LoggerFactory.getLogger(MergeJoinBatch.class);

  public final MappingSet setupMapping =
    new MappingSet("null", "null",
      GM("doSetup", "doSetup", null, null),
      GM("doSetup", "doSetup", null, null));
  public final MappingSet copyLeftMapping =
    new MappingSet("leftIndex", "outIndex",
      GM("doSetup", "doSetup", null, null),
      GM("doSetup", "doCopyLeft", null, null));
  public final MappingSet copyRightMappping =
    new MappingSet("rightIndex", "outIndex",
      GM("doSetup", "doSetup", null, null),
      GM("doSetup", "doCopyRight", null, null));
  public final MappingSet compareMapping =
    new MappingSet("leftIndex", "rightIndex",
      GM("doSetup", "doSetup", null, null),
      GM("doSetup", "doCompare", null, null));
  public final MappingSet compareRightMapping =
    new MappingSet("rightIndex", "null",
      GM("doSetup", "doSetup", null, null),
      GM("doSetup", "doCompare", null, null));

  private final RecordBatch left;
  private final RecordBatch right;
  private final RecordIterator leftIterator;
  private final RecordIterator rightIterator;
  private final JoinStatus status;
  private final List<JoinCondition> conditions;
  private final JoinRelType joinType;
  private JoinWorker worker;
  private boolean areNullsEqual = false; // whether nulls compare equal

  private static final String LEFT_INPUT = "LEFT INPUT";
  private static final String RIGHT_INPUT = "RIGHT INPUT";

  protected MergeJoinBatch(MergeJoinPOP popConfig, FragmentContext context, RecordBatch left, RecordBatch right) throws OutOfMemoryException {
    super(popConfig, context, true);

    if (popConfig.getConditions().size() == 0) {
      throw new UnsupportedOperationException("Merge Join currently does not support cartesian join.  This join operator was configured with 0 conditions");
    }
    this.left = left;
    this.leftIterator = new RecordIterator(left, this, oContext, 0);
    this.right = right;
    this.rightIterator = new RecordIterator(right, this, oContext, 1);
    this.joinType = popConfig.getJoinType();
    this.status = new JoinStatus(leftIterator, rightIterator, this);
    this.conditions = popConfig.getConditions();

    JoinComparator comparator = JoinComparator.NONE;
    for (JoinCondition condition : conditions) {
      comparator = JoinUtils.checkAndSetComparison(condition, comparator);
    }
    assert comparator != JoinComparator.NONE;
    areNullsEqual = (comparator == JoinComparator.IS_NOT_DISTINCT_FROM);
  }

  public JoinRelType getJoinType() {
    return joinType;
  }

  @Override
  public int getRecordCount() {
    return status.getOutPosition();
  }

  @Override
  public void buildSchema() {
    // initialize iterators
    status.ensureInitial();

    final IterOutcome leftOutcome = status.getLeftStatus();
    final IterOutcome rightOutcome = status.getRightStatus();
    if (leftOutcome == IterOutcome.STOP || rightOutcome == IterOutcome.STOP) {
      state = BatchState.STOP;
      return;
    }

    if (leftOutcome == IterOutcome.OUT_OF_MEMORY || rightOutcome == IterOutcome.OUT_OF_MEMORY) {
      state = BatchState.OUT_OF_MEMORY;
      return;
    }

    allocateBatch(true);
  }

  @Override
  public IterOutcome innerNext() {
    // we do this in the here instead of the constructor because don't necessary want to start consuming on construction.
    status.ensureInitial();
    // loop so we can start over again if we find a new batch was created.
    while (true) {
      // Check result of last .
      switch (status.getOutcome()) {
        case BATCH_RETURNED:
          allocateBatch(false);
          status.resetOutputPos();
          break;
        case SCHEMA_CHANGED:
          allocateBatch(true);
          status.resetOutputPos();
          break;
        case NO_MORE_DATA:
          status.resetOutputPos();
          logger.debug("NO MORE DATA; returning {}  NONE");
          return IterOutcome.NONE;
        case FAILURE:
          status.left.clearInflightBatches();
          status.right.clearInflightBatches();
          kill(false);
          return IterOutcome.STOP;
        case WAITING:
          return IterOutcome.NOT_YET;
        default:
          throw new IllegalStateException();
      }

      boolean first = false;
      if (worker == null) {
        try {
          logger.debug("Creating New Worker");
          stats.startSetup();
          this.worker = generateNewWorker();
          first = true;
        } catch (ClassTransformationException | IOException | SchemaChangeException e) {
          context.fail(new SchemaChangeException(e));
          kill(false);
          return IterOutcome.STOP;
        } finally {
          stats.stopSetup();
        }
      }

      // join until we have a complete outgoing batch
      if (!worker.doJoin(status)) {
        worker = null;
      }

      // get the outcome of the last join iteration.
      switch (status.getOutcome()) {
        case BATCH_RETURNED:
          // only return new schema if new worker has been setup.
          logger.debug("BATCH RETURNED; returning {}", (first ? "OK_NEW_SCHEMA" : "OK"));
          setRecordCountInContainer();
          return first ? IterOutcome.OK_NEW_SCHEMA : IterOutcome.OK;
        case FAILURE:
          status.left.clearInflightBatches();
          status.right.clearInflightBatches();
          kill(false);
          return IterOutcome.STOP;
        case NO_MORE_DATA:
          logger.debug("NO MORE DATA; returning {}",
            (status.getOutPosition() > 0 ? (first ? "OK_NEW_SCHEMA" : "OK") : (first ? "OK_NEW_SCHEMA" : "NONE")));
          setRecordCountInContainer();
          state = BatchState.DONE;
          return (first? IterOutcome.OK_NEW_SCHEMA : (status.getOutPosition() > 0 ? IterOutcome.OK: IterOutcome.NONE));
        case SCHEMA_CHANGED:
          worker = null;
          if (status.getOutPosition() > 0) {
            // if we have current data, let's return that.
            logger.debug("SCHEMA CHANGED; returning {} ", (first ? "OK_NEW_SCHEMA" : "OK"));
            setRecordCountInContainer();
            return first ? IterOutcome.OK_NEW_SCHEMA : IterOutcome.OK;
          } else{
            // loop again to rebuild worker.
            continue;
          }
        case WAITING:
          return IterOutcome.NOT_YET;
        default:
          throw new IllegalStateException();
      }
    }
  }

  private void setRecordCountInContainer() {
    for (VectorWrapper vw : container) {
      Preconditions.checkArgument(!vw.isHyper());
      vw.getValueVector().getMutator().setValueCount(getRecordCount());
    }
  }

  @Override
  public void close() {
    super.close();
    leftIterator.close();
    rightIterator.close();
  }

  @Override
  protected void killIncoming(boolean sendUpstream) {
    left.kill(sendUpstream);
    right.kill(sendUpstream);
  }

  private JoinWorker generateNewWorker() throws ClassTransformationException, IOException, SchemaChangeException{

    final ClassGenerator<JoinWorker> cg = CodeGenerator.getRoot(JoinWorker.TEMPLATE_DEFINITION, context.getFunctionRegistry());
    final ErrorCollector collector = new ErrorCollectorImpl();

    // Generate members and initialization code
    /////////////////////////////////////////

    // declare and assign JoinStatus member
    cg.setMappingSet(setupMapping);
    JClass joinStatusClass = cg.getModel().ref(JoinStatus.class);
    JVar joinStatus = cg.clazz.field(JMod.NONE, joinStatusClass, "status");
    cg.getSetupBlock().assign(JExpr._this().ref(joinStatus), JExpr.direct("status"));

    // declare and assign outgoing VectorContainer member
    JClass vectorContainerClass = cg.getModel().ref(VectorContainer.class);
    JVar outgoingVectorContainer = cg.clazz.field(JMod.NONE, vectorContainerClass, "outgoing");
    cg.getSetupBlock().assign(JExpr._this().ref(outgoingVectorContainer), JExpr.direct("outgoing"));

    // declare and assign incoming left RecordBatch member
    JClass recordBatchClass = cg.getModel().ref(RecordIterator.class);
    JVar incomingLeftRecordBatch = cg.clazz.field(JMod.NONE, recordBatchClass, "incomingLeft");
    cg.getSetupBlock().assign(JExpr._this().ref(incomingLeftRecordBatch), joinStatus.ref("left"));

    // declare and assign incoming right RecordBatch member
    JVar incomingRightRecordBatch = cg.clazz.field(JMod.NONE, recordBatchClass, "incomingRight");
    cg.getSetupBlock().assign(JExpr._this().ref(incomingRightRecordBatch), joinStatus.ref("right"));

    // declare 'incoming' member so VVReadExpr generated code can point to the left or right batch
    JVar incomingRecordBatch = cg.clazz.field(JMod.NONE, recordBatchClass, "incoming");

    /*
     * Materialize expressions on both sides of the join condition. Check if both the sides
     * have the same return type, if not then inject casts so that comparison function will work as
     * expected
     */
    LogicalExpression leftExpr[] = new LogicalExpression[conditions.size()];
    LogicalExpression rightExpr[] = new LogicalExpression[conditions.size()];
    IterOutcome lastLeftStatus = status.getLeftStatus();
    IterOutcome lastRightStatus = status.getRightStatus();
    for (int i = 0; i < conditions.size(); i++) {
      JoinCondition condition = conditions.get(i);
      leftExpr[i] =  materializeExpression(condition.getLeft(), lastLeftStatus, leftIterator, collector);
      rightExpr[i] = materializeExpression(condition.getRight(), lastRightStatus, rightIterator, collector);
<<<<<<< HEAD
    }
    JoinUtils.addLeastRestrictiveCasts(leftExpr, leftIterator, rightExpr, rightIterator, context);
    // if right side is empty, rightExpr will most likely default to NULLABLE INT which may cause the following
    // call to throw an exception. In this case we can safely skip adding the casts
    if (lastRightStatus != IterOutcome.NONE) {
      JoinUtils.addLeastRestrictiveCasts(leftExpr, left, rightExpr, right, context);
    }
=======
    }
    JoinUtils.addLeastRestrictiveCasts(leftExpr, leftIterator, rightExpr, rightIterator, context);

>>>>>>> d7bff514
    //generate doCompare() method
    /////////////////////////////////////////
    generateDoCompare(cg, incomingRecordBatch, leftExpr, incomingLeftRecordBatch, rightExpr,
      incomingRightRecordBatch, collector);

    // generate copyLeft()
    //////////////////////
    cg.setMappingSet(copyLeftMapping);
    int vectorId = 0;
    if (worker == null || !status.left.finished()) {
      for (VectorWrapper<?> vw : leftIterator) {
        MajorType inputType = vw.getField().getType();
        MajorType outputType;
        if (joinType == JoinRelType.RIGHT && inputType.getMode() == DataMode.REQUIRED) {
          outputType = Types.overrideMode(inputType, DataMode.OPTIONAL);
        } else {
          outputType = inputType;
        }
        // TODO (DRILL-4011): Factor out CopyUtil and use it here.
        JVar vvIn = cg.declareVectorValueSetupAndMember("incomingLeft",
          new TypedFieldId(inputType, vectorId));
        JVar vvOut = cg.declareVectorValueSetupAndMember("outgoing",
          new TypedFieldId(outputType,vectorId));
        // todo: check result of copyFromSafe and grow allocation
        cg.getEvalBlock().add(vvOut.invoke("copyFromSafe")
          .arg(copyLeftMapping.getValueReadIndex())
          .arg(copyLeftMapping.getValueWriteIndex())
          .arg(vvIn));
        ++vectorId;
      }
    }

    // generate copyRight()
    ///////////////////////
    cg.setMappingSet(copyRightMappping);

    int rightVectorBase = vectorId;
    if (status.getRightStatus() != IterOutcome.NONE && (worker == null || !status.right.finished())) {
      for (VectorWrapper<?> vw : rightIterator) {
        MajorType inputType = vw.getField().getType();
        MajorType outputType;
        if (joinType == JoinRelType.LEFT && inputType.getMode() == DataMode.REQUIRED) {
          outputType = Types.overrideMode(inputType, DataMode.OPTIONAL);
        } else {
          outputType = inputType;
        }
        // TODO (DRILL-4011): Factor out CopyUtil and use it here.
        JVar vvIn = cg.declareVectorValueSetupAndMember("incomingRight",
          new TypedFieldId(inputType, vectorId - rightVectorBase));
        JVar vvOut = cg.declareVectorValueSetupAndMember("outgoing",
          new TypedFieldId(outputType,vectorId));
        // todo: check result of copyFromSafe and grow allocation
        cg.getEvalBlock().add(vvOut.invoke("copyFromSafe")
          .arg(copyRightMappping.getValueReadIndex())
          .arg(copyRightMappping.getValueWriteIndex())
          .arg(vvIn));
        ++vectorId;
      }
    }

    JoinWorker w = context.getImplementationClass(cg);
    w.setupJoin(context, status, this.container);
    return w;
  }

  private void allocateBatch(boolean newSchema) {
    // allocate new batch space.
    container.zeroVectors();

    boolean leftAllowed = status.getLeftStatus() != IterOutcome.NONE;
    boolean rightAllowed = status.getRightStatus() != IterOutcome.NONE;

    if (newSchema) {
      // add fields from both batches
      if (leftAllowed) {
        for (VectorWrapper<?> w : leftIterator) {
          MajorType inputType = w.getField().getType();
          MajorType outputType;
          if (joinType == JoinRelType.RIGHT && inputType.getMode() == DataMode.REQUIRED) {
            outputType = Types.overrideMode(inputType, DataMode.OPTIONAL);
          } else {
            outputType = inputType;
          }
          MaterializedField newField = MaterializedField.create(w.getField().getPath(), outputType);
          ValueVector v = container.addOrGet(newField);
          if (v instanceof AbstractContainerVector) {
            w.getValueVector().makeTransferPair(v);
            v.clear();
          }
        }
      }
      if (rightAllowed) {
        for (VectorWrapper<?> w : rightIterator) {
          MajorType inputType = w.getField().getType();
          MajorType outputType;
          if (joinType == JoinRelType.LEFT && inputType.getMode() == DataMode.REQUIRED) {
            outputType = Types.overrideMode(inputType, DataMode.OPTIONAL);
          } else {
            outputType = inputType;
          }
          MaterializedField newField = MaterializedField.create(w.getField().getPath(), outputType);
          ValueVector v = container.addOrGet(newField);
          if (v instanceof AbstractContainerVector) {
            w.getValueVector().makeTransferPair(v);
            v.clear();
          }
        }
      }
    }
    for (VectorWrapper w : container) {
      AllocationHelper.allocateNew(w.getValueVector(), Character.MAX_VALUE);
    }

    container.buildSchema(BatchSchema.SelectionVectorMode.NONE);
    logger.debug("Built joined schema: {}", container.getSchema());
  }

  private void generateDoCompare(ClassGenerator<JoinWorker> cg, JVar incomingRecordBatch,
                                 LogicalExpression[] leftExpression, JVar incomingLeftRecordBatch, LogicalExpression[] rightExpression,
                                 JVar incomingRightRecordBatch, ErrorCollector collector) throws ClassTransformationException {

    cg.setMappingSet(compareMapping);
    if (status.getRightStatus() != IterOutcome.NONE) {
      assert leftExpression.length == rightExpression.length;

      for (int i = 0; i < leftExpression.length; i++) {
        // generate compare()
        ////////////////////////
        cg.setMappingSet(compareMapping);
        cg.getSetupBlock().assign(JExpr._this().ref(incomingRecordBatch), JExpr._this().ref(incomingLeftRecordBatch));
        ClassGenerator.HoldingContainer compareLeftExprHolder = cg.addExpr(leftExpression[i], false);

        cg.setMappingSet(compareRightMapping);
        cg.getSetupBlock().assign(JExpr._this().ref(incomingRecordBatch), JExpr._this().ref(incomingRightRecordBatch));
        ClassGenerator.HoldingContainer compareRightExprHolder = cg.addExpr(rightExpression[i], false);

        LogicalExpression fh =
          FunctionGenerationHelper.getOrderingComparatorNullsHigh(compareLeftExprHolder,
            compareRightExprHolder,
            context.getFunctionRegistry());
        HoldingContainer out = cg.addExpr(fh, false);

        // If not 0, it means not equal.
        // Null compares to Null should returns null (unknown). In such case, we return 1 to indicate they are not equal.
        if (compareLeftExprHolder.isOptional() && compareRightExprHolder.isOptional()
          && ! areNullsEqual) {
          JConditional jc = cg.getEvalBlock()._if(compareLeftExprHolder.getIsSet().eq(JExpr.lit(0)).
            cand(compareRightExprHolder.getIsSet().eq(JExpr.lit(0))));
          jc._then()._return(JExpr.lit(1));
          jc._elseif(out.getValue().ne(JExpr.lit(0)))._then()._return(out.getValue());
        } else {
          cg.getEvalBlock()._if(out.getValue().ne(JExpr.lit(0)))._then()._return(out.getValue());
        }
      }
    }

    //Pass the equality check for all the join conditions. Finally, return 0.
    cg.getEvalBlock()._return(JExpr.lit(0));
  }

  private LogicalExpression materializeExpression(LogicalExpression expression, IterOutcome lastStatus,
                                                  VectorAccessible input, ErrorCollector collector) throws ClassTransformationException {
    LogicalExpression materializedExpr = null;
    if (lastStatus != IterOutcome.NONE) {
      materializedExpr = ExpressionTreeMaterializer.materialize(expression, input, collector, context.getFunctionRegistry());
    } else {
      materializedExpr = new TypedNullConstant(Types.optional(MinorType.INT));
    }
    if (collector.hasErrors()) {
      throw new ClassTransformationException(String.format(
        "Failure while trying to materialize incoming field from %s batch.  Errors:\n %s.",
        (input == leftIterator ? LEFT_INPUT : RIGHT_INPUT), collector.toErrorString()));
    }
    return materializedExpr;
  }

}<|MERGE_RESOLUTION|>--- conflicted
+++ resolved
@@ -311,19 +311,13 @@
       JoinCondition condition = conditions.get(i);
       leftExpr[i] =  materializeExpression(condition.getLeft(), lastLeftStatus, leftIterator, collector);
       rightExpr[i] = materializeExpression(condition.getRight(), lastRightStatus, rightIterator, collector);
-<<<<<<< HEAD
-    }
-    JoinUtils.addLeastRestrictiveCasts(leftExpr, leftIterator, rightExpr, rightIterator, context);
+    }
     // if right side is empty, rightExpr will most likely default to NULLABLE INT which may cause the following
     // call to throw an exception. In this case we can safely skip adding the casts
     if (lastRightStatus != IterOutcome.NONE) {
-      JoinUtils.addLeastRestrictiveCasts(leftExpr, left, rightExpr, right, context);
-    }
-=======
-    }
-    JoinUtils.addLeastRestrictiveCasts(leftExpr, leftIterator, rightExpr, rightIterator, context);
-
->>>>>>> d7bff514
+      JoinUtils.addLeastRestrictiveCasts(leftExpr, leftIterator, rightExpr, rightIterator, context);
+    }
+
     //generate doCompare() method
     /////////////////////////////////////////
     generateDoCompare(cg, incomingRecordBatch, leftExpr, incomingLeftRecordBatch, rightExpr,
@@ -499,5 +493,4 @@
     }
     return materializedExpr;
   }
-
 }