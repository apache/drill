--- conflicted
+++ resolved
@@ -342,16 +342,12 @@
           throw new RpcException("Failure setting up ZK for client.", e);
         }
       }
-<<<<<<< HEAD
-      // 这里是local模式，设置了一个endpoint， 在drillbit中获取并注册
-      endpoints.addAll(clusterCoordinator.getAvailableEndpoints());
-//      logger.debug("picasso: connect: endpoints.size(): " + endpoints.size());
-=======
+
       // Gets the drillbit endpoints that are ONLINE and excludes the drillbits that are
       // in QUIESCENT state. This avoids the clients connecting to drillbits that are
       // shutting down thereby avoiding reducing the chances of query failures.
       endpoints.addAll(clusterCoordinator.getOnlineEndPoints());
->>>>>>> cac2882d
+
       // Make sure we have at least one endpoint in the list
       checkState(!endpoints.isEmpty(), "No active Drillbit endpoint found from ZooKeeper. Check connection parameters?");
     }
