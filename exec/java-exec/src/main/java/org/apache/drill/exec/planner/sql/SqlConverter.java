/*
 * Licensed to the Apache Software Foundation (ASF) under one
 * or more contributor license agreements.  See the NOTICE file
 * distributed with this work for additional information
 * regarding copyright ownership.  The ASF licenses this file
 * to you under the Apache License, Version 2.0 (the
 * "License"); you may not use this file except in compliance
 * with the License.  You may obtain a copy of the License at
 *
 * http://www.apache.org/licenses/LICENSE-2.0
 *
 * Unless required by applicable law or agreed to in writing, software
 * distributed under the License is distributed on an "AS IS" BASIS,
 * WITHOUT WARRANTIES OR CONDITIONS OF ANY KIND, either express or implied.
 * See the License for the specific language governing permissions and
 * limitations under the License.
 */
package org.apache.drill.exec.planner.sql;

import java.util.Arrays;
import java.util.List;
import java.util.Set;

import com.google.common.base.Strings;
import org.apache.calcite.adapter.java.JavaTypeFactory;
import org.apache.calcite.jdbc.CalciteSchema;
<<<<<<< HEAD
import org.apache.calcite.jdbc.CalciteSchemaImpl;
=======
>>>>>>> 46fac0ad
import org.apache.calcite.jdbc.JavaTypeFactoryImpl;
import org.apache.calcite.plan.ConventionTraitDef;
import org.apache.calcite.plan.RelOptCluster;
import org.apache.calcite.plan.RelOptCostFactory;
import org.apache.calcite.plan.RelOptTable;
import org.apache.calcite.plan.volcano.VolcanoPlanner;
import org.apache.calcite.prepare.CalciteCatalogReader;
import org.apache.calcite.prepare.RelOptTableImpl;
import org.apache.calcite.rel.RelCollationTraitDef;
import org.apache.calcite.rel.RelNode;
import org.apache.calcite.rel.type.RelDataType;
import org.apache.calcite.rel.type.RelDataTypeFactory;
import org.apache.calcite.rel.type.RelDataTypeSystemImpl;
import org.apache.calcite.rex.RexBuilder;
import org.apache.calcite.rex.RexNode;
import org.apache.calcite.schema.SchemaPlus;
import org.apache.calcite.sql.SqlNode;
import org.apache.calcite.sql.SqlOperatorTable;
import org.apache.calcite.sql.parser.SqlParseException;
import org.apache.calcite.sql.parser.SqlParser;
import org.apache.calcite.sql.parser.SqlParserPos;
import org.apache.calcite.sql.type.SqlTypeName;
import org.apache.calcite.sql.util.ChainedSqlOperatorTable;
import org.apache.calcite.sql.validate.SqlConformance;
import org.apache.calcite.sql.validate.SqlValidatorCatalogReader;
import org.apache.calcite.sql.validate.SqlValidatorImpl;
import org.apache.calcite.sql.validate.SqlValidatorScope;
import org.apache.calcite.sql2rel.RelDecorrelator;
import org.apache.calcite.sql2rel.SqlToRelConverter;
import org.apache.calcite.util.Util;
import org.apache.commons.collections.ListUtils;
import org.apache.drill.common.config.DrillConfig;
import org.apache.drill.common.exceptions.UserException;
import org.apache.drill.common.types.Types;
import org.apache.drill.exec.ExecConstants;
import org.apache.drill.exec.expr.fn.FunctionImplementationRegistry;
import org.apache.drill.exec.ops.QueryContext;
import org.apache.drill.exec.ops.UdfUtilities;
import org.apache.drill.exec.planner.cost.DrillCostBase;
import org.apache.drill.exec.planner.logical.DrillConstExecutor;
import org.apache.drill.exec.planner.physical.DrillDistributionTraitDef;
import org.apache.drill.exec.planner.physical.PlannerSettings;
import org.apache.drill.exec.rpc.user.UserSession;

import com.google.common.base.Joiner;
import com.google.common.collect.Lists;
import com.google.common.collect.Sets;

/**
 * Class responsible for managing parsing, validation and toRel conversion for sql statements.
 */
public class SqlConverter {
  private static final org.slf4j.Logger logger = org.slf4j.LoggerFactory.getLogger(SqlConverter.class);

  private static DrillTypeSystem DRILL_TYPE_SYSTEM = new DrillTypeSystem();

  private final JavaTypeFactory typeFactory;
  private final SqlParser.Config parserConfig;
  // Allow the default config to be modified using immutable configs
  private SqlToRelConverter.Config sqlToRelConverterConfig;
  private final DrillCalciteCatalogReader catalog;
  private final PlannerSettings settings;
  private final SchemaPlus rootSchema;
  private final SchemaPlus defaultSchema;
  private final SqlOperatorTable opTab;
  private final RelOptCostFactory costFactory;
  private final DrillValidator validator;
  private final boolean isInnerQuery;
  private final UdfUtilities util;
  private final FunctionImplementationRegistry functions;
  private final String temporarySchema;
  private final UserSession session;
  private final DrillConfig drillConfig;

  private String sql;
  private VolcanoPlanner planner;


  public SqlConverter(QueryContext context) {
    this.settings = context.getPlannerSettings();
    this.util = context;
    this.functions = context.getFunctionRegistry();
    this.parserConfig = new DrillParserConfig(settings);
    this.sqlToRelConverterConfig = new SqlToRelConverterConfig();
    this.isInnerQuery = false;
    this.typeFactory = new JavaTypeFactoryImpl(DRILL_TYPE_SYSTEM);
    this.defaultSchema =  context.getNewDefaultSchema();
    this.rootSchema = rootSchema(defaultSchema);
    this.temporarySchema = context.getConfig().getString(ExecConstants.DEFAULT_TEMPORARY_WORKSPACE);
    this.session = context.getSession();
    this.drillConfig = context.getConfig();
    this.catalog = new DrillCalciteCatalogReader(
<<<<<<< HEAD
        this.rootSchema,
        parserConfig.caseSensitive(),
        CalciteSchemaImpl.from(defaultSchema).path(null),
=======
        rootSchema,
        parserConfig.caseSensitive(),
        DynamicSchema.from(defaultSchema).path(null),
>>>>>>> 46fac0ad
        typeFactory,
        drillConfig,
        session);
    this.opTab = new ChainedSqlOperatorTable(Arrays.asList(context.getDrillOperatorTable(), catalog));
    this.costFactory = (settings.useDefaultCosting()) ? null : new DrillCostBase.DrillCostFactory();
    this.validator = new DrillValidator(opTab, catalog, typeFactory, SqlConformance.DEFAULT);
    validator.setIdentifierExpansion(true);
  }

  private SqlConverter(SqlConverter parent, SchemaPlus defaultSchema, SchemaPlus rootSchema,
      DrillCalciteCatalogReader catalog) {
    this.parserConfig = parent.parserConfig;
    this.sqlToRelConverterConfig = parent.sqlToRelConverterConfig;
    this.defaultSchema = defaultSchema;
    this.functions = parent.functions;
    this.util = parent.util;
    this.isInnerQuery = true;
    this.typeFactory = parent.typeFactory;
    this.costFactory = parent.costFactory;
    this.settings = parent.settings;
    this.rootSchema = rootSchema;
    this.catalog = catalog;
    this.opTab = parent.opTab;
    this.planner = parent.planner;
    this.validator = new DrillValidator(opTab, catalog, typeFactory, SqlConformance.DEFAULT);
    this.temporarySchema = parent.temporarySchema;
    this.session = parent.session;
    this.drillConfig = parent.drillConfig;
    validator.setIdentifierExpansion(true);
  }


  public SqlNode parse(String sql) {
    try {
      SqlParser parser = SqlParser.create(sql, parserConfig);
      return parser.parseStmt();
    } catch (SqlParseException e) {
      UserException.Builder builder = UserException
          .parseError(e)
          .addContext("SQL Query", formatSQLParsingError(sql, e.getPos()));
      if (isInnerQuery) {
        builder.message("Failure parsing a view your query is dependent upon.");
      }
      throw builder.build(logger);
    }

  }

  public SqlNode validate(final SqlNode parsedNode) {
    try {
      SqlNode validatedNode = validator.validate(parsedNode);
      return validatedNode;
    } catch (RuntimeException e) {
      UserException.Builder builder = UserException
          .validationError(e)
          .addContext("SQL Query", sql);
      if (isInnerQuery) {
        builder.message("Failure validating a view your query is dependent upon.");
      }
      throw builder.build(logger);
    }
  }

  public RelDataType getOutputType(SqlNode validatedNode) {
    return validator.getValidatedNodeType(validatedNode);
  }

  public JavaTypeFactory getTypeFactory() {
    return typeFactory;
  }

  public SqlOperatorTable getOpTab() {
    return opTab;
  }

  public RelOptCostFactory getCostFactory() {
    return costFactory;
  }

  public SchemaPlus getRootSchema() {
    return rootSchema;
  }

  public SchemaPlus getDefaultSchema() {
    return defaultSchema;
  }

  /** Disallow temporary tables presence in sql statement (ex: in view definitions) */
  public void disallowTemporaryTables() {
    catalog.disallowTemporaryTables();
  }

  private class DrillValidator extends SqlValidatorImpl {
    private final Set<SqlValidatorScope> identitySet = Sets.newIdentityHashSet();

    protected DrillValidator(SqlOperatorTable opTab, SqlValidatorCatalogReader catalogReader,
        RelDataTypeFactory typeFactory, SqlConformance conformance) {
      super(opTab, catalogReader, typeFactory, conformance);
    }
  }

  private static class DrillTypeSystem extends RelDataTypeSystemImpl {

    @Override
    public int getDefaultPrecision(SqlTypeName typeName) {
      switch (typeName) {
      case CHAR:
      case BINARY:
      case VARCHAR:
      case VARBINARY:
        return Types.MAX_VARCHAR_LENGTH;
      default:
        return super.getDefaultPrecision(typeName);
      }
    }

    @Override
    public int getMaxNumericScale() {
      return 38;
    }

    @Override
    public int getMaxNumericPrecision() {
      return 38;
    }

    @Override
    public boolean isSchemaCaseSensitive() {
      // Drill uses case-insensitive and case-preserve policy
      return false;
    }
  }

  public RelNode toRel(
      final SqlNode validatedNode) {
    final RexBuilder rexBuilder = new DrillRexBuilder(typeFactory);
    if (planner == null) {
      planner = new VolcanoPlanner(costFactory, settings);
      planner.setExecutor(new DrillConstExecutor(functions, util, settings));
      planner.clearRelTraitDefs();
      planner.addRelTraitDef(ConventionTraitDef.INSTANCE);
      planner.addRelTraitDef(DrillDistributionTraitDef.INSTANCE);
      planner.addRelTraitDef(RelCollationTraitDef.INSTANCE);
    }

    final RelOptCluster cluster = RelOptCluster.create(planner, rexBuilder);
    final SqlToRelConverter sqlToRelConverter =
        new SqlToRelConverter(new Expander(), validator, catalog, cluster, DrillConvertletTable.INSTANCE,
            sqlToRelConverterConfig);
    final RelNode rel = sqlToRelConverter.convertQuery(validatedNode, false, !isInnerQuery);
    final RelNode rel2 = sqlToRelConverter.flattenTypes(rel, true);
    final RelNode rel3 = RelDecorrelator.decorrelateQuery(rel2);
    return rel3;

  }

  private class Expander implements RelOptTable.ViewExpander {

    public Expander() {
    }

    @Override
    public RelNode expandView(RelDataType rowType, String queryString, List<String> schemaPath) {
      final DrillCalciteCatalogReader catalogReader = new DrillCalciteCatalogReader(
          rootSchema,
          parserConfig.caseSensitive(),
          schemaPath,
          typeFactory,
          drillConfig,
          session);
      final SqlConverter parser = new SqlConverter(SqlConverter.this, defaultSchema, rootSchema, catalogReader);
      return expandView(queryString, parser);
    }

    @Override
    public RelNode expandView(RelDataType rowType, String queryString, SchemaPlus rootSchema, List<String> schemaPath) {
      final DrillCalciteCatalogReader catalogReader = new DrillCalciteCatalogReader(
<<<<<<< HEAD
          rootSchema, // new root schema
=======
          rootSchema,
>>>>>>> 46fac0ad
          parserConfig.caseSensitive(),
          schemaPath,
          typeFactory,
          drillConfig,
          session);
      SchemaPlus schema = rootSchema;
      for (String s : schemaPath) {
        SchemaPlus newSchema = schema.getSubSchema(s);

        if (newSchema == null) {
          throw UserException
              .validationError()
              .message(
              "Failure while attempting to expand view. Requested schema %s not available in schema %s.", s,
                  schema.getName())
              .addContext("View Context", Joiner.on(", ").join(schemaPath))
              .addContext("View SQL", queryString)
              .build(logger);
        }

        schema = newSchema;
      }
      SqlConverter parser = new SqlConverter(SqlConverter.this, schema, rootSchema, catalogReader);
      return expandView(queryString, parser);
    }

    private RelNode expandView(String queryString, SqlConverter converter) {
      converter.disallowTemporaryTables();
      final SqlNode parsedNode = converter.parse(queryString);
      final SqlNode validatedNode = converter.validate(parsedNode);
      return converter.toRel(validatedNode);
    }

  }

  private class SqlToRelConverterConfig implements SqlToRelConverter.Config {

    final int inSubqueryThreshold = (int)settings.getInSubqueryThreshold();

    @Override
    public boolean isConvertTableAccess() {
      return false;
    }

    @Override
    public boolean isDecorrelationEnabled() {
      return SqlToRelConverterConfig.DEFAULT.isDecorrelationEnabled();
    }

    @Override
    public boolean isTrimUnusedFields() {
      return false;
    }

    @Override
    public boolean isCreateValuesRel() {
      return SqlToRelConverterConfig.DEFAULT.isCreateValuesRel();
    }

    @Override
    public boolean isExplain() {
      return SqlToRelConverterConfig.DEFAULT.isExplain();
    }

    @Override
    public boolean isExpand() {
      return SqlToRelConverterConfig.DEFAULT.isExpand();
    }

    @Override
    public int getInSubqueryThreshold() {
      return inSubqueryThreshold;
    }
  }

  /**
   *
   * @param sql
   *          the SQL sent to the server
   * @param pos
   *          the position of the error
   * @return The sql with a ^ character under the error
   */
  static String formatSQLParsingError(String sql, SqlParserPos pos) {
    StringBuilder sb = new StringBuilder();
    String[] lines = sql.split("\n");
    for (int i = 0; i < lines.length; i++) {
      String line = lines[i];
      sb.append(line).append("\n");
      if (i == (pos.getLineNum() - 1)) {
        for (int j = 0; j < pos.getColumnNum() - 1; j++) {
          sb.append(" ");
        }
        sb.append("^\n");
      }
    }
    return sb.toString();
  }

  private static SchemaPlus rootSchema(SchemaPlus schema) {
    while (true) {
      if (schema.getParentSchema() == null) {
        return schema;
      }
      schema = schema.getParentSchema();
    }
  }

  private static class DrillRexBuilder extends RexBuilder {
    private DrillRexBuilder(RelDataTypeFactory typeFactory) {
      super(typeFactory);
    }

    /**
     * Since Drill has different mechanism and rules for implicit casting,
     * ensureType() is overridden to avoid conflicting cast functions being added to the expressions.
     */
    @Override
    public RexNode ensureType(
        RelDataType type,
        RexNode node,
        boolean matchNullability) {
      return node;
    }
  }

  /**
   * Extension of {@link CalciteCatalogReader} to add ability to check for temporary tables first
   * if schema is not indicated near table name during query parsing
   * or indicated workspace is default temporary workspace.
   */
  private class DrillCalciteCatalogReader extends CalciteCatalogReader {

    private final DrillConfig drillConfig;
    private final UserSession session;
    private boolean allowTemporaryTables;
    private final SchemaPlus rootSchema;


    DrillCalciteCatalogReader(SchemaPlus rootSchema,
                              boolean caseSensitive,
                              List<String> defaultSchema,
                              JavaTypeFactory typeFactory,
                              DrillConfig drillConfig,
                              UserSession session) {
<<<<<<< HEAD
      super(CalciteSchemaImpl.from(rootSchema), caseSensitive, defaultSchema, typeFactory);
=======
      super(DynamicSchema.from(rootSchema), caseSensitive, defaultSchema, typeFactory);
>>>>>>> 46fac0ad
      this.drillConfig = drillConfig;
      this.session = session;
      this.allowTemporaryTables = true;
      this.rootSchema = rootSchema;
    }

    /**
     * Disallow temporary tables presence in sql statement (ex: in view definitions)
     */
    public void disallowTemporaryTables() {
      this.allowTemporaryTables = false;
    }

    /**
     * If schema is not indicated (only one element in the list) or schema is default temporary workspace,
     * we need to check among session temporary tables in default temporary workspace first.
     * If temporary table is found and temporary tables usage is allowed, its table instance will be returned,
     * otherwise search will be conducted in original workspace.
     *
     * @param names list of schema and table names, table name is always the last element
     * @return table instance, null otherwise
     * @throws UserException if temporary tables usage is disallowed
     */
    @Override
    public RelOptTableImpl getTable(final List<String> names) {
      RelOptTableImpl temporaryTable = null;

      if (mightBeTemporaryTable(names, session.getDefaultSchemaPath(), drillConfig)) {
        String temporaryTableName = session.resolveTemporaryTableName(names.get(names.size() - 1));
        if (temporaryTableName != null) {
          List<String> temporaryNames = Lists.newArrayList(temporarySchema, temporaryTableName);
          temporaryTable = super.getTable(temporaryNames);
        }
      }
      if (temporaryTable != null) {
        if (allowTemporaryTables) {
          return temporaryTable;
        }
        throw UserException
            .validationError()
            .message("Temporary tables usage is disallowed. Used temporary table name: %s.", names)
            .build(logger);
      }

      RelOptTableImpl table = super.getTable(names);

      // Check the schema and throw a valid SchemaNotFound exception instead of TableNotFound exception.
      if (table == null) {
        isValidSchema(names);
      }

      return table;
    }

    /**
     * check if the schema provided is a valid schema:
     * <li>schema is not indicated (only one element in the names list)<li/>
     *
     * @param names             list of schema and table names, table name is always the last element
     * @return throws a userexception if the schema is not valid.
     */
    private void isValidSchema(final List<String> names) throws UserException {
      SchemaPlus defaultSchema = session.getDefaultSchema(this.rootSchema);
      String defaultSchemaCombinedPath = SchemaUtilites.getSchemaPath(defaultSchema);
      List<String> schemaPath = Util.skipLast(names);
      String schemaPathCombined = SchemaUtilites.getSchemaPath(schemaPath);
      String commonPrefix = SchemaUtilites.getPrefixSchemaPath(defaultSchemaCombinedPath,
              schemaPathCombined,
              parserConfig.caseSensitive());
      boolean isPrefixDefaultPath = commonPrefix.length() == defaultSchemaCombinedPath.length();
      List<String> fullSchemaPath = Strings.isNullOrEmpty(defaultSchemaCombinedPath) ? schemaPath :
              isPrefixDefaultPath ? schemaPath : ListUtils.union(SchemaUtilites.getSchemaPathAsList(defaultSchema), schemaPath);
      if (names.size() > 1 && (SchemaUtilites.findSchema(this.rootSchema, fullSchemaPath) == null &&
              SchemaUtilites.findSchema(this.rootSchema, schemaPath) == null)) {
        SchemaUtilites.throwSchemaNotFoundException(defaultSchema, schemaPath);
      }
    }

    /**
     * We should check if passed table is temporary or not if:
     * <li>schema is not indicated (only one element in the names list)<li/>
     * <li>current schema or indicated schema is default temporary workspace<li/>
     *
     * Examples (where dfs.tmp is default temporary workspace):
     * <li>select * from t<li/>
     * <li>select * from dfs.tmp.t<li/>
     * <li>use dfs; select * from tmp.t<li/>
     *
     * @param names             list of schema and table names, table name is always the last element
     * @param defaultSchemaPath current schema path set using USE command
     * @param drillConfig       drill config
     * @return true if check for temporary table should be done, false otherwise
     */
    private boolean mightBeTemporaryTable(List<String> names, String defaultSchemaPath, DrillConfig drillConfig) {
      if (names.size() == 1) {
        return true;
      }

      String schemaPath = SchemaUtilites.getSchemaPath(names.subList(0, names.size() - 1));
      return SchemaUtilites.isTemporaryWorkspace(schemaPath, drillConfig) ||
          SchemaUtilites.isTemporaryWorkspace(
              SchemaUtilites.SCHEMA_PATH_JOINER.join(defaultSchemaPath, schemaPath), drillConfig);
    }
  }
}<|MERGE_RESOLUTION|>--- conflicted
+++ resolved
@@ -24,10 +24,6 @@
 import com.google.common.base.Strings;
 import org.apache.calcite.adapter.java.JavaTypeFactory;
 import org.apache.calcite.jdbc.CalciteSchema;
-<<<<<<< HEAD
-import org.apache.calcite.jdbc.CalciteSchemaImpl;
-=======
->>>>>>> 46fac0ad
 import org.apache.calcite.jdbc.JavaTypeFactoryImpl;
 import org.apache.calcite.plan.ConventionTraitDef;
 import org.apache.calcite.plan.RelOptCluster;
@@ -120,15 +116,9 @@
     this.session = context.getSession();
     this.drillConfig = context.getConfig();
     this.catalog = new DrillCalciteCatalogReader(
-<<<<<<< HEAD
-        this.rootSchema,
-        parserConfig.caseSensitive(),
-        CalciteSchemaImpl.from(defaultSchema).path(null),
-=======
         rootSchema,
         parserConfig.caseSensitive(),
         DynamicSchema.from(defaultSchema).path(null),
->>>>>>> 46fac0ad
         typeFactory,
         drillConfig,
         session);
@@ -306,11 +296,7 @@
     @Override
     public RelNode expandView(RelDataType rowType, String queryString, SchemaPlus rootSchema, List<String> schemaPath) {
       final DrillCalciteCatalogReader catalogReader = new DrillCalciteCatalogReader(
-<<<<<<< HEAD
-          rootSchema, // new root schema
-=======
           rootSchema,
->>>>>>> 46fac0ad
           parserConfig.caseSensitive(),
           schemaPath,
           typeFactory,
@@ -456,11 +442,7 @@
                               JavaTypeFactory typeFactory,
                               DrillConfig drillConfig,
                               UserSession session) {
-<<<<<<< HEAD
-      super(CalciteSchemaImpl.from(rootSchema), caseSensitive, defaultSchema, typeFactory);
-=======
       super(DynamicSchema.from(rootSchema), caseSensitive, defaultSchema, typeFactory);
->>>>>>> 46fac0ad
       this.drillConfig = drillConfig;
       this.session = session;
       this.allowTemporaryTables = true;
