/**
 * Licensed to the Apache Software Foundation (ASF) under one
 * or more contributor license agreements.  See the NOTICE file
 * distributed with this work for additional information
 * regarding copyright ownership.  The ASF licenses this file
 * to you under the Apache License, Version 2.0 (the
 * "License"); you may not use this file except in compliance
 * with the License.  You may obtain a copy of the License at
 *
 * http://www.apache.org/licenses/LICENSE-2.0
 *
 * Unless required by applicable law or agreed to in writing, software
 * distributed under the License is distributed on an "AS IS" BASIS,
 * WITHOUT WARRANTIES OR CONDITIONS OF ANY KIND, either express or implied.
 * See the License for the specific language governing permissions and
 * limitations under the License.
 */

package org.apache.drill.exec.vector.complex.fn;

import io.netty.buffer.DrillBuf;

import java.io.IOException;
import java.io.Reader;
import java.util.List;

import org.apache.drill.common.expression.SchemaPath;
import org.apache.drill.exec.physical.base.GroupScan;
import org.apache.drill.exec.vector.complex.writer.BaseWriter.ComplexWriter;

import com.fasterxml.jackson.core.JsonParseException;

public class JsonReaderWithState {

<<<<<<< HEAD
	public static enum WriteState {
		WRITE_SUCCEED, WRITE_FAILED, NO_MORE
	}

	private Reader reader;
	private JsonRecordSplitter splitter;
	private JsonReader jsonReader;

	public JsonReaderWithState(JsonRecordSplitter splitter) throws IOException {
		this.splitter = splitter;
		reader = splitter.getNextReader();
		jsonReader = new JsonReader();
	}

	public JsonReaderWithState() throws IOException {
		jsonReader = new JsonReader();
	}

	public WriteState write(ComplexWriter writer) throws JsonParseException,
			IOException {
		if (reader == null) {
			reader = splitter.getNextReader();
			if (reader == null)
				return WriteState.NO_MORE;

		}

		jsonReader.write(reader, writer);

		if (!writer.ok()) {
			reader.reset();
			return WriteState.WRITE_FAILED;
		} else {
			reader = null;
			return WriteState.WRITE_SUCCEED;
		}
	}

	public WriteState write(byte[] bytes, ComplexWriter writer)
			throws JsonParseException, IOException {
		if (bytes == null || bytes.length == 0) {
			return WriteState.NO_MORE;
		}

		jsonReader.write(bytes, writer);

		if (!writer.ok()) {
			return WriteState.WRITE_FAILED;
		} else {
			return WriteState.WRITE_SUCCEED;
		}
	}
=======
  public static enum WriteState {
    WRITE_SUCCEED, WRITE_FAILED, NO_MORE
  }

  private Reader reader;
  private JsonRecordSplitter splitter;
  private JsonReader jsonReader;

  public JsonReaderWithState(JsonRecordSplitter splitter, DrillBuf workspace, List<SchemaPath> columns, boolean allTextMode) throws IOException{
    this.splitter = splitter;
    reader = splitter.getNextReader();
    jsonReader = new JsonReader(workspace, columns, allTextMode);
  }

  public JsonReaderWithState(JsonRecordSplitter splitter) throws IOException{
    this(splitter, null, GroupScan.ALL_COLUMNS, false);
  }

  public List<SchemaPath> getNullColumns() {
    return jsonReader.getNullColumns();
  }

  public WriteState write(ComplexWriter writer) throws JsonParseException, IOException {
    if (reader == null) {
      reader = splitter.getNextReader();
      if (reader == null)
        return WriteState.NO_MORE;

    }

    jsonReader.write(reader, writer);

    if (!writer.ok()) {
      reader.reset();
      return WriteState.WRITE_FAILED;
    } else {
      reader = null;
      return WriteState.WRITE_SUCCEED;
    }
  }
>>>>>>> 1ce7c939
}<|MERGE_RESOLUTION|>--- conflicted
+++ resolved
@@ -32,60 +32,6 @@
 
 public class JsonReaderWithState {
 
-<<<<<<< HEAD
-	public static enum WriteState {
-		WRITE_SUCCEED, WRITE_FAILED, NO_MORE
-	}
-
-	private Reader reader;
-	private JsonRecordSplitter splitter;
-	private JsonReader jsonReader;
-
-	public JsonReaderWithState(JsonRecordSplitter splitter) throws IOException {
-		this.splitter = splitter;
-		reader = splitter.getNextReader();
-		jsonReader = new JsonReader();
-	}
-
-	public JsonReaderWithState() throws IOException {
-		jsonReader = new JsonReader();
-	}
-
-	public WriteState write(ComplexWriter writer) throws JsonParseException,
-			IOException {
-		if (reader == null) {
-			reader = splitter.getNextReader();
-			if (reader == null)
-				return WriteState.NO_MORE;
-
-		}
-
-		jsonReader.write(reader, writer);
-
-		if (!writer.ok()) {
-			reader.reset();
-			return WriteState.WRITE_FAILED;
-		} else {
-			reader = null;
-			return WriteState.WRITE_SUCCEED;
-		}
-	}
-
-	public WriteState write(byte[] bytes, ComplexWriter writer)
-			throws JsonParseException, IOException {
-		if (bytes == null || bytes.length == 0) {
-			return WriteState.NO_MORE;
-		}
-
-		jsonReader.write(bytes, writer);
-
-		if (!writer.ok()) {
-			return WriteState.WRITE_FAILED;
-		} else {
-			return WriteState.WRITE_SUCCEED;
-		}
-	}
-=======
   public static enum WriteState {
     WRITE_SUCCEED, WRITE_FAILED, NO_MORE
   }
@@ -98,6 +44,10 @@
     this.splitter = splitter;
     reader = splitter.getNextReader();
     jsonReader = new JsonReader(workspace, columns, allTextMode);
+  }
+
+  public JsonReaderWithState(DrillBuf workspace, boolean allTextMode) throws IOException {
+    jsonReader = new JsonReader(workspace, GroupScan.ALL_COLUMNS, allTextMode);
   }
 
   public JsonReaderWithState(JsonRecordSplitter splitter) throws IOException{
@@ -126,5 +76,19 @@
       return WriteState.WRITE_SUCCEED;
     }
   }
->>>>>>> 1ce7c939
+
+  public WriteState write(byte[] bytes, ComplexWriter writer)
+      throws JsonParseException, IOException {
+    if (bytes == null || bytes.length == 0) {
+      return WriteState.NO_MORE;
+    }
+
+    jsonReader.write(bytes, writer);
+
+    if (!writer.ok()) {
+      return WriteState.WRITE_FAILED;
+    } else {
+      return WriteState.WRITE_SUCCEED;
+    }
+  }
 }