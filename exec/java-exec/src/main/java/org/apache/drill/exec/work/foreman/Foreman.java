--- conflicted
+++ resolved
@@ -829,7 +829,6 @@
     }
   }
 
-<<<<<<< HEAD
   private static class StateEvent {
     final QueryState newState;
     final Exception exception;
@@ -1291,9 +1290,7 @@
       }
     }
 
-=======
   private class ConnectionClosedListener implements GenericFutureListener<Future<Void>> {
->>>>>>> cac2882d
     @Override
     public void operationComplete(Future<Void> future) throws Exception {
       cancel();
