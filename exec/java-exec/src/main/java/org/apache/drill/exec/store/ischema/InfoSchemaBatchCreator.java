--- conflicted
+++ resolved
@@ -33,11 +33,7 @@
   @Override
   public ScanBatch getBatch(FragmentContext context, InfoSchemaSubScan config, List<RecordBatch> children)
       throws ExecutionSetupException {
-<<<<<<< HEAD
-    RecordReader rr = config.getTable().getRecordReader(context.getRootSchema(), config.getFilter(), context.getOptions());
-=======
     RecordReader rr = config.getTable().getRecordReader(context.getFullRootSchema(), config.getFilter(), context.getOptions());
->>>>>>> 46fac0ad
     return new ScanBatch(config, context, Collections.singletonList(rr));
   }
 }