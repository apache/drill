<?xml version="1.0"?>
<!-- Licensed to the Apache Software Foundation (ASF) under one or more contributor
  license agreements. See the NOTICE file distributed with this work for additional
  information regarding copyright ownership. The ASF licenses this file to
  You under the Apache License, Version 2.0 (the "License"); you may not use
  this file except in compliance with the License. You may obtain a copy of
  the License at http://www.apache.org/licenses/LICENSE-2.0 Unless required
  by applicable law or agreed to in writing, software distributed under the
  License is distributed on an "AS IS" BASIS, WITHOUT WARRANTIES OR CONDITIONS
  OF ANY KIND, either express or implied. See the License for the specific
  language governing permissions and limitations under the License. -->
<project xmlns="http://maven.apache.org/POM/4.0.0" xmlns:xsi="http://www.w3.org/2001/XMLSchema-instance" xsi:schemaLocation="http://maven.apache.org/POM/4.0.0 http://maven.apache.org/xsd/maven-4.0.0.xsd">
  <modelVersion>4.0.0</modelVersion>
  <parent>
    <artifactId>exec-parent</artifactId>
    <groupId>org.apache.drill.exec</groupId>
    <version>1.12.0-SNAPSHOT</version>
  </parent>
  <artifactId>drill-java-exec</artifactId>
  <name>exec/Java Execution Engine</name>
  <properties>
    <libpam4j.version>1.8-rev1</libpam4j.version>
  </properties>

  <dependencies>
    <dependency>
      <groupId>org.hamcrest</groupId>
      <artifactId>hamcrest-core</artifactId>
      <version>1.3</version>
      <scope>test</scope>
    </dependency>
    <dependency>
      <groupId>org.apache.kerby</groupId>
      <artifactId>kerb-client</artifactId>
      <version>${kerby.version}</version>
      <scope>test</scope>
      <exclusions>
        <exclusion>
          <artifactId>log4j</artifactId>
          <groupId>log4j</groupId>
        </exclusion>
        <exclusion>
          <artifactId>slf4j-log4j12</artifactId>
          <groupId>org.slf4j</groupId>
        </exclusion>
      </exclusions>
    </dependency>
    <dependency>
      <groupId>org.apache.kerby</groupId>
      <artifactId>kerb-core</artifactId>
      <version>${kerby.version}</version>
      <scope>test</scope>
    </dependency>
    <dependency>
      <groupId>org.apache.kerby</groupId>
      <artifactId>kerb-simplekdc</artifactId>
      <version>${kerby.version}</version>
      <scope>test</scope>
    </dependency>
    <!-- <dependency> -->
    <!-- <groupId>org.ow2.asm</groupId> -->
    <!-- <artifactId>asm-util</artifactId> -->
    <!-- <version>5.0.3</version> -->
    <!-- </dependency> -->
    <dependency>
      <groupId>org.ow2.asm</groupId>
      <artifactId>asm-debug-all</artifactId>
      <version>5.0.3</version>
      <!-- <scope>test</scope> -->
    </dependency>
    <dependency>
      <groupId>org.apache.drill.contrib.data</groupId>
      <artifactId>tpch-sample-data</artifactId>
      <version>${project.version}</version>
      <scope>test</scope>
    </dependency>
    <!-- <dependency> -->
    <!-- <groupId>org.ow2.asm</groupId> -->
    <!-- <artifactId>asm-commons</artifactId> -->
    <!-- <version>5.0.3</version> -->
    <!-- </dependency> -->
    <dependency>
      <groupId>org.apache.commons</groupId>
      <artifactId>commons-pool2</artifactId>
      <version>2.1</version>
    </dependency>

    <dependency>
      <groupId>com.univocity</groupId>
      <artifactId>univocity-parsers</artifactId>
      <version>1.3.0</version>
    </dependency>

    <dependency>
      <groupId>org.apache.commons</groupId>
      <artifactId>commons-math</artifactId>
      <version>2.2</version>
    </dependency>
    <dependency>
      <groupId>com.thoughtworks.paranamer</groupId>
      <artifactId>paranamer</artifactId>
      <version>2.5.6</version>
      <exclusions>
        <!-- Exclude Paranamer's dependency on mockito-all, which has a Jar
             file that contains old Hamcrest 1.1 classes (rather than declaring
             a dependency on Hamcrest).  (See DRILL-2130.) -->
        <exclusion>
          <artifactId>mockito-all</artifactId>
          <groupId>org.mockito</groupId>
        </exclusion>
      </exclusions>
    </dependency>
    <dependency>
      <groupId>xerces</groupId>
      <artifactId>xercesImpl</artifactId>
    </dependency>
    <dependency>
      <groupId>xalan</groupId>
      <artifactId>xalan</artifactId>
    </dependency>
    <dependency>
      <groupId>com.sun.codemodel</groupId>
      <artifactId>codemodel</artifactId>
      <version>2.6</version>
    </dependency>
    <dependency>
      <groupId>org.eclipse.jetty</groupId>
      <artifactId>jetty-server</artifactId>
      <version>9.1.5.v20140505</version>
    </dependency>
    <dependency>
      <groupId>org.eclipse.jetty</groupId>
      <artifactId>jetty-servlet</artifactId>
      <version>9.1.5.v20140505</version>
    </dependency>
    <dependency>
      <groupId>org.eclipse.jetty</groupId>
      <artifactId>jetty-servlets</artifactId>
      <version>9.1.5.v20140505</version>
      <exclusions>
        <exclusion>
          <artifactId>jetty-continuation</artifactId>
          <groupId>org.eclipse.jetty</groupId>
        </exclusion>
        <exclusion>
          <artifactId>jetty-http</artifactId>
          <groupId>org.eclipse.jetty</groupId>
        </exclusion>
        <exclusion>
          <artifactId>jetty-util</artifactId>
          <groupId>org.eclipse.jetty</groupId>
        </exclusion>
        <exclusion>
          <artifactId>javax.servlet-api</artifactId>
          <groupId>javax.servlet</groupId>
        </exclusion>
        <exclusion>
          <groupId>org.eclipse.jetty</groupId>
          <artifactId>jetty-io</artifactId>
        </exclusion>
        <exclusion>
          <groupId>org.eclipse.jetty</groupId>
          <artifactId>jetty-jmx</artifactId>
        </exclusion>
        <exclusion>
          <groupId>org.eclipse.jetty.toolchain</groupId>
          <artifactId>jetty-test-helper</artifactId>
        </exclusion>
      </exclusions>
    </dependency>
    <dependency>
      <groupId>org.glassfish.jersey.containers</groupId>
      <artifactId>jersey-container-jetty-servlet</artifactId>
      <version>2.8</version>
    </dependency>
    <dependency>
      <groupId>org.glassfish.jersey.media</groupId>
      <artifactId>jersey-media-multipart</artifactId>
      <version>2.8</version>
    </dependency>
    <dependency>
      <groupId>org.glassfish.jersey.media</groupId>
      <artifactId>jersey-media-json-jackson</artifactId>
      <version>2.8</version>
    </dependency>
    <dependency>
      <groupId>com.fasterxml.jackson.jaxrs</groupId>
      <artifactId>jackson-jaxrs-json-provider</artifactId>
      <version>${jackson.version}</version>
    </dependency>
    <dependency>
      <groupId>org.mongodb</groupId>
      <artifactId>mongo-java-driver</artifactId>
      <version>3.2.0</version>
    </dependency>
    <dependency>
      <groupId>com.fasterxml.jackson.module</groupId>
      <artifactId>jackson-module-afterburner</artifactId>
      <version>${jackson.version}</version>
    </dependency>
    <dependency>
      <groupId>org.glassfish.jersey.ext</groupId>
      <artifactId>jersey-mvc-freemarker</artifactId>
      <version>2.8</version>
      <exclusions>
          <exclusion>
            <artifactId>servlet-api</artifactId>
            <groupId>javax.servlet</groupId>
          </exclusion>
      </exclusions>
    </dependency>
    <dependency>
      <groupId>org.apache.calcite</groupId>
      <artifactId>calcite-core</artifactId>
    </dependency>
    <dependency>
      <groupId>net.sf.jpam</groupId>
      <artifactId>jpam</artifactId>
    </dependency>
    <dependency>
      <groupId>org.bouncycastle</groupId>
      <artifactId>bcpkix-jdk15on</artifactId>
    </dependency>
    <dependency>
      <groupId>org.freemarker</groupId>
      <artifactId>freemarker</artifactId>
    </dependency>
    <dependency>
      <groupId>net.hydromatic</groupId>
      <artifactId>foodmart-data-json</artifactId>
      <version>0.4</version>
      <scope>test</scope>
    </dependency>
    <dependency>
      <groupId>org.apache.parquet</groupId>
      <artifactId>parquet-column</artifactId>
      <version>${parquet.version}</version>
      <exclusions>
        <exclusion>
          <groupId>org.apache.hadoop</groupId>
          <artifactId>hadoop-client</artifactId>
        </exclusion>
        <exclusion>
          <groupId>org.apache.hadoop</groupId>
          <artifactId>hadoop-common</artifactId>
        </exclusion>
        <exclusion>
          <groupId>commons-codec</groupId>
          <artifactId>commons-codec</artifactId>
        </exclusion>
      </exclusions>
    </dependency>
    <dependency>
      <groupId>org.apache.parquet</groupId>
      <artifactId>parquet-hadoop</artifactId>
      <version>${parquet.version}</version>
      <exclusions>
        <exclusion>
          <groupId>org.apache.hadoop</groupId>
          <artifactId>hadoop-client</artifactId>
        </exclusion>
        <exclusion>
          <groupId>org.apache.hadoop</groupId>
          <artifactId>hadoop-common</artifactId>
        </exclusion>
      </exclusions>
    </dependency>
    <dependency>
      <groupId>org.apache.parquet</groupId>
      <artifactId>parquet-format</artifactId>
      <version>2.3.0-incubating</version>
      <exclusions>
        <exclusion>
          <groupId>org.apache.hadoop</groupId>
          <artifactId>hadoop-client</artifactId>
        </exclusion>
        <exclusion>
          <groupId>org.apache.hadoop</groupId>
          <artifactId>hadoop-common</artifactId>
        </exclusion>
      </exclusions>
    </dependency>
    <dependency>
      <groupId>org.apache.parquet</groupId>
      <artifactId>parquet-common</artifactId>
      <version>${parquet.version}</version>
      <exclusions>
        <exclusion>
          <groupId>org.apache.hadoop</groupId>
          <artifactId>hadoop-client</artifactId>
        </exclusion>
        <exclusion>
          <groupId>org.apache.hadoop</groupId>
          <artifactId>hadoop-common</artifactId>
        </exclusion>
      </exclusions>
    </dependency>
    <dependency>
      <groupId>org.apache.parquet</groupId>
      <artifactId>parquet-jackson</artifactId>
      <version>${parquet.version}</version>
      <exclusions>
        <exclusion>
          <groupId>org.apache.hadoop</groupId>
          <artifactId>hadoop-client</artifactId>
        </exclusion>
        <exclusion>
          <groupId>org.apache.hadoop</groupId>
          <artifactId>hadoop-common</artifactId>
        </exclusion>
      </exclusions>
    </dependency>
    <dependency>
      <groupId>org.apache.parquet</groupId>
      <artifactId>parquet-encoding</artifactId>
      <version>${parquet.version}</version>
      <exclusions>
        <exclusion>
          <groupId>org.apache.hadoop</groupId>
          <artifactId>hadoop-client</artifactId>
        </exclusion>
        <exclusion>
          <groupId>org.apache.hadoop</groupId>
          <artifactId>hadoop-common</artifactId>
        </exclusion>
      </exclusions>
    </dependency>
    <dependency>
      <groupId>org.apache.parquet</groupId>
      <artifactId>parquet-generator</artifactId>
      <version>${parquet.version}</version>
      <exclusions>
        <exclusion>
          <groupId>org.apache.hadoop</groupId>
          <artifactId>hadoop-client</artifactId>
        </exclusion>
        <exclusion>
          <groupId>org.apache.hadoop</groupId>
          <artifactId>hadoop-common</artifactId>
        </exclusion>
      </exclusions>
    </dependency>
    <dependency>
      <groupId>javax.inject</groupId>
      <artifactId>javax.inject</artifactId>
      <version>1</version>
    </dependency>
    <dependency>
      <groupId>org.apache.drill</groupId>
      <artifactId>drill-protocol</artifactId>
      <version>${project.version}</version>
    </dependency>
    <dependency>
      <groupId>org.apache.drill</groupId>
      <artifactId>drill-common</artifactId>
      <version>${project.version}</version>
    </dependency>
    <dependency>
      <groupId>org.apache.drill</groupId>
      <artifactId>drill-logical</artifactId>
      <version>${project.version}</version>
    </dependency>
    <dependency>
      <groupId>org.apache.drill.exec</groupId>
      <artifactId>drill-rpc</artifactId>
      <version>${project.version}</version>
    </dependency>
    <dependency>
      <groupId>org.apache.drill.memory</groupId>
      <artifactId>drill-memory-base</artifactId>
      <version>${project.version}</version>
    </dependency>
    <dependency>
      <groupId>org.apache.drill.exec</groupId>
      <artifactId>vector</artifactId>
      <version>${project.version}</version>
    </dependency>
    <!-- <dependency> -->
    <!-- <groupId>org.apache.drill.exec</groupId> -->
    <!-- <version>${project.version}</version> -->
    <!-- <artifactId>drill-buffers</artifactId> -->
    <!-- </dependency> -->
    <dependency>
      <groupId>org.apache.drill</groupId>
      <artifactId>drill-common</artifactId>
      <version>${project.version}</version>
      <classifier>tests</classifier>
      <scope>test</scope>
    </dependency>
    <dependency>
      <groupId>com.beust</groupId>
      <artifactId>jcommander</artifactId>
      <version>1.30</version>
    </dependency>
    <dependency>
      <groupId>org.apache.curator</groupId>
      <artifactId>curator-x-discovery</artifactId>
      <version>2.7.1</version>
      <exclusions>
        <exclusion>
          <artifactId>slf4j-log4j12</artifactId>
          <groupId>org.slf4j</groupId>
        </exclusion>
        <exclusion>
          <artifactId>log4j</artifactId>
          <groupId>log4j</groupId>
        </exclusion>
        <exclusion>
            <groupId>io.netty</groupId>
            <artifactId>netty</artifactId>
        </exclusion>
        <exclusion>
            <groupId>io.netty</groupId>
            <artifactId>netty-all</artifactId>
        </exclusion>
      </exclusions>
    </dependency>
    <dependency>
      <groupId>org.apache.curator</groupId>
      <artifactId>curator-test</artifactId>
      <version>2.7.1</version>
      <scope>test</scope>
      <exclusions>
        <exclusion>
            <groupId>io.netty</groupId>
            <artifactId>netty</artifactId>
        </exclusion>
      </exclusions>
    </dependency>
    <dependency>
      <groupId>com.carrotsearch</groupId>
      <artifactId>hppc</artifactId>
      <version>0.7.1</version>
    </dependency>
    <dependency>
      <groupId>com.google.protobuf</groupId>
      <artifactId>protobuf-java</artifactId>
      <version>2.5.0</version>
    </dependency>
    <dependency>
      <groupId>org.mortbay.jetty</groupId>
      <artifactId>jetty-util</artifactId>
      <version>6.1.26</version>
    </dependency>
    <dependency>
      <groupId>joda-time</groupId>
      <artifactId>joda-time</artifactId>
      <version>2.9</version>
    </dependency>
    <dependency>
      <groupId>commons-net</groupId>
      <artifactId>commons-net</artifactId>
      <version>3.6</version>
    </dependency>
    <dependency>
      <groupId>commons-validator</groupId>
      <artifactId>commons-validator</artifactId>
      <version>1.4.1</version>
      <exclusions>
        <exclusion>
          <groupId>commons-logging</groupId>
          <artifactId>commons-logging</artifactId>
        </exclusion>
      </exclusions>
    </dependency>
    <dependency>
      <groupId>org.apache.hadoop</groupId>
      <artifactId>hadoop-common</artifactId>
      <exclusions>
        <exclusion>
          <groupId>commons-codec</groupId>
          <artifactId>commons-codec</artifactId>
        </exclusion>
        <exclusion>
            <groupId>io.netty</groupId>
            <artifactId>netty</artifactId>
        </exclusion>
        <exclusion>
            <groupId>io.netty</groupId>
            <artifactId>netty-all</artifactId>
        </exclusion>
      </exclusions>
    </dependency>
    <dependency>
      <groupId>org.apache.hadoop</groupId>
      <artifactId>hadoop-common</artifactId>
      <scope>test</scope>
      <classifier>tests</classifier>
      <exclusions>
        <exclusion>
          <groupId>commons-codec</groupId>
          <artifactId>commons-codec</artifactId>
        </exclusion>
        <exclusion>
          <groupId>commons-logging</groupId>
          <artifactId>commons-logging</artifactId>
        </exclusion>
        <exclusion>
          <groupId>log4j</groupId>
          <artifactId>log4j</artifactId>
        </exclusion>
        <exclusion>
            <groupId>io.netty</groupId>
            <artifactId>netty</artifactId>
        </exclusion>
        <exclusion>
            <groupId>io.netty</groupId>
            <artifactId>netty-all</artifactId>
        </exclusion>
      </exclusions>
    </dependency>
    <dependency>
      <groupId>org.apache.hadoop</groupId>
      <artifactId>hadoop-client</artifactId>
      <exclusions>
        <exclusion>
          <groupId>commons-codec</groupId>
          <artifactId>commons-codec</artifactId>
        </exclusion>
      </exclusions>
    </dependency>
    <dependency>
      <groupId>org.apache.avro</groupId>
      <artifactId>avro</artifactId>
      <version>1.7.7</version>
      <exclusions>
    	<exclusion>
    	  <groupId>org.xerial.snappy</groupId>
    	  <artifactId>snappy-java</artifactId>
    	</exclusion>
        <exclusion>
            <groupId>io.netty</groupId>
            <artifactId>netty</artifactId>
        </exclusion>
        <exclusion>
            <groupId>io.netty</groupId>
            <artifactId>netty-all</artifactId>
        </exclusion>
      </exclusions>
    </dependency>
    <dependency>
      <groupId>org.apache.avro</groupId>
      <artifactId>avro-mapred</artifactId>
      <version>1.7.7</version>
      <exclusions>
        <exclusion>
          <groupId>org.mortbay.jetty</groupId>
          <artifactId>servlet-api</artifactId>
        </exclusion>
        <exclusion>
            <groupId>io.netty</groupId>
            <artifactId>netty</artifactId>
        </exclusion>
        <exclusion>
            <groupId>io.netty</groupId>
            <artifactId>netty-all</artifactId>
        </exclusion>
      </exclusions>
    </dependency>
    <dependency>
      <groupId>org.apache.hadoop</groupId>
      <artifactId>hadoop-hdfs</artifactId>
      <scope>test</scope>
      <classifier>tests</classifier>
      <exclusions>
        <exclusion>
          <groupId>io.netty</groupId>
          <artifactId>netty</artifactId>
        </exclusion>
        <exclusion>
          <groupId>io.netty</groupId>
          <artifactId>netty-all</artifactId>
        </exclusion>
        <exclusion>
          <groupId>commons-codec</groupId>
          <artifactId>commons-codec</artifactId>
        </exclusion>
      </exclusions>
    </dependency>
    <dependency>
      <groupId>nl.basjes.parse.httpdlog</groupId>
      <artifactId>httpdlog-parser</artifactId>
      <version>2.4</version>
      <exclusions>
        <exclusion>
          <groupId>commons-codec</groupId>
          <artifactId>commons-codec</artifactId>
        </exclusion>
      </exclusions>
    </dependency>
    <dependency>
      <groupId>org.glassfish</groupId>
      <artifactId>javax.json</artifactId>
      <version>1.0.4</version>
      <scope>test</scope>
    </dependency>
    <dependency>
      <groupId>org.kohsuke</groupId>
      <artifactId>libpam4j</artifactId>
      <version>${libpam4j.version}</version>
    </dependency>
    <dependency>
      <groupId>io.netty</groupId>
      <artifactId>netty-tcnative</artifactId>
      <classifier>${netty.tcnative.classifier}</classifier>
    </dependency>
  </dependencies>

  <profiles>
    <profile>
      <id>default-hadoop</id>
      <activation>
        <property>
          <name>!alt-hadoop</name>
        </property>
      </activation>
    </profile>
    <profile>
      <id>cdh4</id>
      <dependencies>
        <dependency>
          <artifactId>hadoop-common</artifactId>
          <groupId>org.apache.hadoop</groupId>
          <exclusions>
            <exclusion>
              <groupId>commons-codec</groupId>
              <artifactId>commons-codec</artifactId>
            </exclusion>
            <exclusion>
              <groupId>commons-logging</groupId>
              <artifactId>commons-logging</artifactId>
            </exclusion>
            <exclusion>
              <groupId>log4j</groupId>
              <artifactId>log4j</artifactId>
            </exclusion>
            <exclusion>
              <groupId>io.netty</groupId>
              <artifactId>netty</artifactId>
            </exclusion>
            <exclusion>
              <groupId>io.netty</groupId>
              <artifactId>netty-all</artifactId>
            </exclusion>
          </exclusions>
<<<<<<< HEAD
=======
        </dependency>
      </dependencies>
    </profile>
    <profile>
      <id>mapr</id>
      <dependencies>
        <dependency>
          <groupId>com.mapr.hadoop</groupId>
          <artifactId>maprfs</artifactId>
          <scope>runtime</scope>
        </dependency>
        <dependency>
          <groupId>com.tdunning</groupId>
          <artifactId>json</artifactId>
>>>>>>> 46fac0ad
        </dependency>
      </dependencies>
    </profile>
    <profile>
      <id>hdp</id>
      <dependencies>
        <dependency>
          <artifactId>hadoop-common</artifactId>
          <groupId>org.apache.hadoop</groupId>
          <exclusions>
            <exclusion>
              <groupId>commons-logging</groupId>
              <artifactId>commons-logging</artifactId>
            </exclusion>
            <exclusion>
              <groupId>log4j</groupId>
              <artifactId>log4j</artifactId>
            </exclusion>
            <exclusion>
              <groupId>io.netty</groupId>
              <artifactId>netty</artifactId>
            </exclusion>
            <exclusion>
              <groupId>io.netty</groupId>
              <artifactId>netty-all</artifactId>
            </exclusion>
          </exclusions>
        </dependency>
      </dependencies>
    </profile>
    <profile>
      <id>largeTests</id>
      <activation>
        <activeByDefault>false</activeByDefault>
      </activation>
      <build>
        <plugins>
          <plugin>
            <groupId>org.apache.maven.plugins</groupId>
            <artifactId>maven-surefire-plugin</artifactId>
            <executions>
              <execution>
                <id>include-large-tests</id>
                <phase>test</phase>
                <goals>
                  <goal>test</goal>
                </goals>
                <configuration>
                  <includes>
                    <include>**/TestLargeFileCompilation.java</include>
                  </includes>
                  <groups>org.apache.drill.categories.SlowTest</groups>
                </configuration>
              </execution>
            </executions>
          </plugin>
        </plugins>
      </build>
    </profile>
  </profiles>

  <build>
    <plugins>
      <plugin>
        <artifactId>maven-resources-plugin</artifactId>
        <executions>
          <execution> <!-- copy all templates/data in the same location to compile them at once -->
            <id>copy-fmpp-resources</id>
            <phase>initialize</phase>
            <goals><goal>copy-resources</goal></goals>
            <configuration>
              <outputDirectory>${project.build.directory}/codegen</outputDirectory>
              <resources>
                <resource>
                  <directory>src/main/codegen</directory>
                  <filtering>false</filtering>
                </resource>
              </resources>
            </configuration>
          </execution>
        </executions>
      </plugin>
      <plugin>
        <groupId>org.apache.maven.plugins</groupId>
        <artifactId>maven-dependency-plugin</artifactId>
        <executions>
        <!-- Extract parser grammar template from calcite-core.jar and put
          it under ${project.build.directory}/codegen/templates where all freemarker templates are. -->
          <execution>
            <id>unpack-parser-template</id>
            <phase>initialize</phase>
            <goals>
              <goal>unpack</goal>
            </goals>
            <configuration>
              <artifactItems>
                <artifactItem>
                  <groupId>org.apache.calcite</groupId>
                  <artifactId>calcite-core</artifactId>
                  <type>jar</type>
                  <overWrite>true</overWrite>
                  <outputDirectory>${project.build.directory}/</outputDirectory>
                  <includes>codegen/templates/Parser.jj</includes>
                </artifactItem>
              </artifactItems>
            </configuration>
          </execution>

        <!-- Extract ValueVectorTypes.tdd from drill-vector.jar and put
          it under ${project.build.directory}/codegen/data where all freemarker data files are. -->
          <execution>
            <id>unpack-vector-types</id>
            <phase>initialize</phase>
            <goals>
              <goal>unpack</goal>
            </goals>
            <configuration>
              <artifactItems>
                <artifactItem>
                  <groupId>org.apache.drill.exec</groupId>
                  <artifactId>vector</artifactId>
                  <type>jar</type>
                  <overWrite>true</overWrite>
                  <outputDirectory>${project.build.directory}/</outputDirectory>
                  <includes>codegen/data/ValueVectorTypes.tdd</includes>
                </artifactItem>
              </artifactItems>
            </configuration>
          </execution>
        </executions>
      </plugin>

      <plugin> <!-- generate sources from fmpp -->
        <groupId>org.apache.drill.tools</groupId>
        <artifactId>drill-fmpp-maven-plugin</artifactId>
        <version>${project.version}</version>
        <executions>
          <execution>
            <id>generate-fmpp</id>
            <phase>generate-sources</phase>
            <goals><goal>generate</goal></goals>
            <configuration>
              <config>${project.build.directory}/codegen/config.fmpp</config>
              <output>${project.build.directory}/generated-sources</output>
              <templates>${project.build.directory}/codegen/templates</templates>
            </configuration>
          </execution>
        </executions>
      </plugin>
      <plugin> <!-- generate the parser (Parser.jj is itself generated wit fmpp above) -->
        <groupId>org.codehaus.mojo</groupId>
        <artifactId>javacc-maven-plugin</artifactId>
        <version>2.4</version>
        <executions>
          <execution>
            <id>javacc</id>
            <phase>generate-sources</phase>
            <goals><goal>javacc</goal></goals>
            <configuration>
              <sourceDirectory>${project.build.directory}/generated-sources/</sourceDirectory>
              <includes>
                <include>**/Parser.jj</include>
              </includes>
              <lookAhead>2</lookAhead>
              <isStatic>false</isStatic>
              <outputDirectory>${project.build.directory}/generated-sources/</outputDirectory>
<!--
              <debugParser>true</debugParser>
              <debugLookAhead>true</debugLookAhead>
              <debugTokenManager>true</debugTokenManager>
 -->
            </configuration>
          </execution>
        </executions>
      </plugin>
      <plugin> <!-- source file must end up in the jar for janino parsing -->
        <groupId>org.codehaus.mojo</groupId>
        <artifactId>build-helper-maven-plugin</artifactId>
        <version>1.9.1</version>
        <executions>
          <execution>
            <id>add-sources-as-resources</id>
            <phase>process-sources</phase>
            <goals>
              <goal>add-resource</goal>
            </goals>
            <configuration>
              <resources>
                <resource>
                  <directory>src/main/java</directory>
                </resource>
                <resource>
                  <directory>${project.build.directory}/generated-sources</directory>
                </resource>
              </resources>
            </configuration>
          </execution>
          <execution>
            <id>add-test-sources-as-resources</id>
            <phase>process-test-sources</phase>
            <goals>
              <goal>add-test-resource</goal>
            </goals>
            <configuration>
              <resources>
                <resource>
                  <directory>src/test/java</directory>
                </resource>
              </resources>
            </configuration>
          </execution>
        </executions>
      </plugin>
      <plugin> <!-- classpath scanning  -->
        <groupId>org.codehaus.mojo</groupId>
        <artifactId>exec-maven-plugin</artifactId>
        <version>1.2.1</version>
        <dependencies>
          <dependency>
            <groupId>org.apache.drill</groupId>
            <artifactId>drill-common</artifactId>
            <version>${project.version}</version>
            <classifier>tests</classifier>
          </dependency>
        </dependencies>
        <executions>
          <execution>
            <phase>process-classes</phase>
            <goals><goal>java</goal></goals>
          </execution>
        </executions>
        <configuration>
          <mainClass>org.apache.drill.common.scanner.BuildTimeScan</mainClass>
          <includePluginDependencies>true</includePluginDependencies>
          <arguments>
            <argument>${project.build.outputDirectory}</argument>
          </arguments>
        </configuration>
      </plugin>
      <plugin>
        <groupId>org.apache.maven.plugins</groupId>
        <artifactId>maven-surefire-plugin</artifactId>
        <executions>
          <execution>
            <!-- we override the default test execution to exclude tests
              that would take unusually long time to run (> 1 minute) and run such tests
              in a different profile -->
            <id>default-test</id>
            <phase>test</phase>
            <goals><goal>test</goal></goals>
            <configuration>
              <!--  Legacy: exclude by file name -->
              <excludes>
                <exclude>**/TestLargeFileCompilation.java</exclude>
              </excludes>
            </configuration>
          </execution>
        </executions>
      </plugin>
    </plugins>
    <pluginManagement>
      <plugins>
        <!--This plugin's configuration is used to store Eclipse m2e settings
          only. It has no influence on the Maven build itself. -->
        <plugin>
          <groupId>org.eclipse.m2e</groupId>
          <artifactId>lifecycle-mapping</artifactId>
          <version>1.0.0</version>
          <configuration>
            <lifecycleMappingMetadata>
              <pluginExecutions>
                <pluginExecution>
                  <pluginExecutionFilter>
                    <groupId>org.apache.drill.tools</groupId>
                    <artifactId>drill-fmpp-maven-plugin</artifactId>
                    <versionRange>[1.0,)</versionRange>
                    <goals>
                      <goal>generate</goal>
                    </goals>
                  </pluginExecutionFilter>
                  <action>
                    <execute>
                      <runOnIncremental>false</runOnIncremental>
                      <runOnConfiguration>true</runOnConfiguration>
                    </execute>
                  </action>
                </pluginExecution>
              </pluginExecutions>
            </lifecycleMappingMetadata>
          </configuration>
        </plugin>
      </plugins>
    </pluginManagement>
  </build>



</project><|MERGE_RESOLUTION|>--- conflicted
+++ resolved
@@ -643,8 +643,6 @@
               <artifactId>netty-all</artifactId>
             </exclusion>
           </exclusions>
-<<<<<<< HEAD
-=======
         </dependency>
       </dependencies>
     </profile>
@@ -659,7 +657,6 @@
         <dependency>
           <groupId>com.tdunning</groupId>
           <artifactId>json</artifactId>
->>>>>>> 46fac0ad
         </dependency>
       </dependencies>
     </profile>
