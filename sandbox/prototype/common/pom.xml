<?xml version="1.0"?>
<project
	xsi:schemaLocation="http://maven.apache.org/POM/4.0.0 http://maven.apache.org/xsd/maven-4.0.0.xsd"
	xmlns="http://maven.apache.org/POM/4.0.0" xmlns:xsi="http://www.w3.org/2001/XMLSchema-instance">
	<modelVersion>4.0.0</modelVersion>
	<parent>
		<artifactId>prototype-parent</artifactId>
		<groupId>org.apache.drill</groupId>
		<version>1.0-SNAPSHOT</version>
	</parent>
	
	<artifactId>common</artifactId>
	<packaging>jar</packaging>
	<name>common</name>
<<<<<<< HEAD
	<url>http://maven.apache.org</url>
	<properties>
		<project.build.sourceEncoding>UTF-8</project.build.sourceEncoding>
		<dep.slf4j.version>1.7.2</dep.slf4j.version>
	</properties>
=======

>>>>>>> 97eb07ac
	<dependencies>

		<dependency>
			<groupId>com.google.protobuf</groupId>
			<artifactId>protobuf-java</artifactId>
			<version>2.4.1</version>
		</dependency>

		<dependency>
			<groupId>com.typesafe</groupId>
			<artifactId>config</artifactId>
			<version>1.0.0</version>
		</dependency>
<<<<<<< HEAD
		
		<dependency>
			<groupId>ch.qos.logback</groupId>
			<artifactId>logback-classic</artifactId>
			<version>1.0.7</version>
			<scope>provided</scope>
		</dependency>
		
		<dependency>
			<groupId>org.slf4j</groupId>
			<artifactId>jul-to-slf4j</artifactId>
			<version>${dep.slf4j.version}</version>
		</dependency>
		
		<dependency>
			<groupId>org.slf4j</groupId>
			<artifactId>jcl-over-slf4j</artifactId>
			<version>${dep.slf4j.version}</version>
		</dependency>

		<dependency>
			<groupId>org.slf4j</groupId>
			<artifactId>log4j-over-slf4j</artifactId>
			<version>${dep.slf4j.version}</version>
		</dependency>
=======
>>>>>>> 97eb07ac

		<dependency>
			<groupId>de.huxhorn.lilith</groupId>
			<artifactId>de.huxhorn.lilith.logback.appender.multiplex-classic</artifactId>
			<version>0.9.42.1</version>
		</dependency>
		
		<dependency>
			<groupId>org.apache.commons</groupId>
			<artifactId>commons-lang3</artifactId>
			<version>3.1</version>
		</dependency>

		<dependency>
			<groupId>org.msgpack</groupId>
			<artifactId>msgpack</artifactId>
			<version>0.6.6</version>
		</dependency>

		<dependency>
			<groupId>org.reflections</groupId>
			<artifactId>reflections</artifactId>
			<version>0.9.8</version>
		</dependency>

		<dependency>
			<groupId>com.fasterxml.jackson.core</groupId>
			<artifactId>jackson-annotations</artifactId>
			<version>2.1.1</version>
		</dependency>
		<dependency>
			<groupId>org.hibernate</groupId>
			<artifactId>hibernate-validator</artifactId>
			<version>4.3.1.Final</version>
		</dependency>
		<dependency>
			<groupId>com.fasterxml.jackson.core</groupId>
			<artifactId>jackson-databind</artifactId>
			<version>2.1.1</version>
		</dependency>
		<dependency>
			<groupId>org.antlr</groupId>
			<artifactId>antlr-runtime</artifactId>
			<version>3.4</version>
		</dependency>


	</dependencies>



	<build>
		<plugins>
			<plugin>
				<groupId>org.antlr</groupId>
				<artifactId>antlr3-maven-plugin</artifactId>
				<version>3.4</version>
				<configuration>

				</configuration>
				<executions>
					<execution>
						<goals>
							<goal>antlr</goal>
						</goals>
					</execution>
				</executions>
			</plugin>
		</plugins>
	</build>
</project><|MERGE_RESOLUTION|>--- conflicted
+++ resolved
@@ -12,15 +12,7 @@
 	<artifactId>common</artifactId>
 	<packaging>jar</packaging>
 	<name>common</name>
-<<<<<<< HEAD
-	<url>http://maven.apache.org</url>
-	<properties>
-		<project.build.sourceEncoding>UTF-8</project.build.sourceEncoding>
-		<dep.slf4j.version>1.7.2</dep.slf4j.version>
-	</properties>
-=======
 
->>>>>>> 97eb07ac
 	<dependencies>
 
 		<dependency>
@@ -34,41 +26,7 @@
 			<artifactId>config</artifactId>
 			<version>1.0.0</version>
 		</dependency>
-<<<<<<< HEAD
-		
-		<dependency>
-			<groupId>ch.qos.logback</groupId>
-			<artifactId>logback-classic</artifactId>
-			<version>1.0.7</version>
-			<scope>provided</scope>
-		</dependency>
-		
-		<dependency>
-			<groupId>org.slf4j</groupId>
-			<artifactId>jul-to-slf4j</artifactId>
-			<version>${dep.slf4j.version}</version>
-		</dependency>
-		
-		<dependency>
-			<groupId>org.slf4j</groupId>
-			<artifactId>jcl-over-slf4j</artifactId>
-			<version>${dep.slf4j.version}</version>
-		</dependency>
 
-		<dependency>
-			<groupId>org.slf4j</groupId>
-			<artifactId>log4j-over-slf4j</artifactId>
-			<version>${dep.slf4j.version}</version>
-		</dependency>
-=======
->>>>>>> 97eb07ac
-
-		<dependency>
-			<groupId>de.huxhorn.lilith</groupId>
-			<artifactId>de.huxhorn.lilith.logback.appender.multiplex-classic</artifactId>
-			<version>0.9.42.1</version>
-		</dependency>
-		
 		<dependency>
 			<groupId>org.apache.commons</groupId>
 			<artifactId>commons-lang3</artifactId>
