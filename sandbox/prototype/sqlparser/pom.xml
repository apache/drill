--- conflicted
+++ resolved
@@ -1,99 +1,4 @@
 <?xml version="1.0"?>
-<<<<<<< HEAD
-<project xsi:schemaLocation="http://maven.apache.org/POM/4.0.0 http://maven.apache.org/xsd/maven-4.0.0.xsd" xmlns="http://maven.apache.org/POM/4.0.0"
-    xmlns:xsi="http://www.w3.org/2001/XMLSchema-instance">
-  <modelVersion>4.0.0</modelVersion>
-  <parent>
-    <artifactId>prototype-parent</artifactId>
-    <groupId>org.apache.drill</groupId>
-    <version>1.0-SNAPSHOT</version>
-  </parent>
-  <artifactId>sqlparser</artifactId>
-  <packaging>jar</packaging>
-  <name>sqlparser</name>
-  <url>http://maven.apache.org</url>
-  <properties>
-    <project.build.sourceEncoding>UTF-8</project.build.sourceEncoding>
-    <dep.slf4j.version>1.7.2</dep.slf4j.version>
-  </properties>
-  <dependencies>
-	<dependency>
-		<groupId>ch.qos.logback</groupId>
-		<artifactId>logback-classic</artifactId>
-		<version>1.0.7</version>
-		<scope>provided</scope>
-	</dependency>
-	
-	<dependency>
-		<groupId>org.slf4j</groupId>
-		<artifactId>jul-to-slf4j</artifactId>
-		<version>${dep.slf4j.version}</version>
-	</dependency>
-	
-	<dependency>
-		<groupId>org.slf4j</groupId>
-		<artifactId>jcl-over-slf4j</artifactId>
-		<version>${dep.slf4j.version}</version>
-	</dependency>
-
-	<dependency>
-		<groupId>org.slf4j</groupId>
-		<artifactId>log4j-over-slf4j</artifactId>
-		<version>${dep.slf4j.version}</version>
-	</dependency>
-
-	<dependency>
-		<groupId>de.huxhorn.lilith</groupId>
-		<artifactId>de.huxhorn.lilith.logback.appender.multiplex-classic</artifactId>
-		<version>0.9.42.1</version>
-	</dependency>
-    <dependency>
-      <groupId>junit</groupId>
-      <artifactId>junit</artifactId>
-      <version>4.11</version>
-      <scope>test</scope>
-    </dependency>
-    <dependency>
-      <groupId>net.hydromatic</groupId>
-      <artifactId>optiq</artifactId>
-      <version>0.1</version>
-    </dependency>
-    <dependency>
-      <groupId>net.hydromatic</groupId>
-      <artifactId>linq4j</artifactId>
-      <version>0.1</version>
-    </dependency>
-    <dependency>
-      <groupId>org.apache.drill.exec</groupId>
-      <artifactId>ref</artifactId>
-      <version>1.0-SNAPSHOT</version>
-    </dependency>
-    <dependency>
-      <groupId>org.apache.drill.exec</groupId>
-      <artifactId>ref</artifactId>
-      <version>1.0-SNAPSHOT</version>
-      <classifier>test</classifier>
-      <scope>test</scope>
-    </dependency>    
-    
-    <dependency>
-      <groupId>org.codehaus.janino</groupId>
-      <artifactId>janino</artifactId>
-      <version>2.6.1</version>
-    </dependency>
-    <!-- Specify xalan and xerces versions to avoid setXIncludeAware error. -->
-    <dependency>
-      <groupId>xerces</groupId>
-      <artifactId>xercesImpl</artifactId>
-      <version>2.9.1</version>
-    </dependency>
-    <dependency>
-      <groupId>xalan</groupId>
-      <artifactId>xalan</artifactId>
-      <version>2.7.1</version>
-    </dependency>
-  </dependencies>
-=======
 <project
 	xsi:schemaLocation="http://maven.apache.org/POM/4.0.0 http://maven.apache.org/xsd/maven-4.0.0.xsd"
 	xmlns="http://maven.apache.org/POM/4.0.0" xmlns:xsi="http://www.w3.org/2001/XMLSchema-instance">
@@ -103,69 +8,86 @@
 		<groupId>org.apache.drill</groupId>
 		<version>1.0-SNAPSHOT</version>
 	</parent>
-	<artifactId>sqlparser</artifactId>
-	<name>sqlparser</name>
-
-	<repositories>
-		<repository>
-			<releases>
-				<enabled>true</enabled>
-				<updatePolicy>always</updatePolicy>
-				<checksumPolicy>warn</checksumPolicy>
-			</releases>
-			<id>conjars</id>
-			<name>Conjars</name>
-			<url>http://conjars.org/repo</url>
-			<layout>default</layout>
-		</repository>
-	</repositories>
+	
+	<artifactId>common</artifactId>
+	<packaging>jar</packaging>
+	<name>common</name>
 
 	<dependencies>
+
 		<dependency>
-			<groupId>net.hydromatic</groupId>
-			<artifactId>optiq</artifactId>
-			<version>0.4.2</version>
-		</dependency>
-		<dependency>
-			<groupId>net.hydromatic</groupId>
-			<artifactId>linq4j</artifactId>
-			<version>0.1.3</version>
-		</dependency>
-		<dependency>
-			<groupId>org.apache.drill.exec</groupId>
-			<artifactId>ref</artifactId>
-			<version>1.0-SNAPSHOT</version>
-		</dependency>
-		<dependency>
-			<groupId>org.apache.drill.exec</groupId>
-			<artifactId>ref</artifactId>
-			<version>1.0-SNAPSHOT</version>
-			<classifier>tests</classifier>
-			<scope>test</scope>
+			<groupId>com.google.protobuf</groupId>
+			<artifactId>protobuf-java</artifactId>
+			<version>2.4.1</version>
 		</dependency>
 
 		<dependency>
-			<groupId>org.codehaus.janino</groupId>
-			<artifactId>janino</artifactId>
-			<version>2.6.1</version>
+			<groupId>com.typesafe</groupId>
+			<artifactId>config</artifactId>
+			<version>1.0.0</version>
+		</dependency>
+
+		<dependency>
+			<groupId>org.apache.commons</groupId>
+			<artifactId>commons-lang3</artifactId>
+			<version>3.1</version>
+		</dependency>
+
+		<dependency>
+			<groupId>org.msgpack</groupId>
+			<artifactId>msgpack</artifactId>
+			<version>0.6.6</version>
+		</dependency>
+
+		<dependency>
+			<groupId>org.reflections</groupId>
+			<artifactId>reflections</artifactId>
+			<version>0.9.8</version>
+		</dependency>
+
+		<dependency>
+			<groupId>com.fasterxml.jackson.core</groupId>
+			<artifactId>jackson-annotations</artifactId>
+			<version>2.1.1</version>
 		</dependency>
 		<dependency>
-			<groupId>sqlline</groupId>
-			<artifactId>sqlline</artifactId>
-			<version>1.1.0</version>
-			<scope>test</scope>
-		</dependency>
-		<!-- Specify xalan and xerces versions to avoid setXIncludeAware error. -->
-		<dependency>
-			<groupId>xerces</groupId>
-			<artifactId>xercesImpl</artifactId>
-			<version>2.9.1</version>
+			<groupId>org.hibernate</groupId>
+			<artifactId>hibernate-validator</artifactId>
+			<version>4.3.1.Final</version>
 		</dependency>
 		<dependency>
-			<groupId>xalan</groupId>
-			<artifactId>xalan</artifactId>
-			<version>2.7.1</version>
+			<groupId>com.fasterxml.jackson.core</groupId>
+			<artifactId>jackson-databind</artifactId>
+			<version>2.1.1</version>
 		</dependency>
+		<dependency>
+			<groupId>org.antlr</groupId>
+			<artifactId>antlr-runtime</artifactId>
+			<version>3.4</version>
+		</dependency>
+
+
 	</dependencies>
->>>>>>> 97eb07ac
+
+
+
+	<build>
+		<plugins>
+			<plugin>
+				<groupId>org.antlr</groupId>
+				<artifactId>antlr3-maven-plugin</artifactId>
+				<version>3.4</version>
+				<configuration>
+
+				</configuration>
+				<executions>
+					<execution>
+						<goals>
+							<goal>antlr</goal>
+						</goals>
+					</execution>
+				</executions>
+			</plugin>
+		</plugins>
+	</build>
 </project>